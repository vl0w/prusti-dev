// © 2019, ETH Zurich
//
// This Source Code Form is subject to the terms of the Mozilla Public
// License, v. 2.0. If a copy of the MPL was not distributed with this
// file, You can obtain one at http://mozilla.org/MPL/2.0/.

#![feature(rustc_private)]
#![feature(box_patterns)]
#![feature(nll)]
#![feature(box_syntax)]
#![feature(slice_sort_by_cached_key)]
#![feature(custom_attribute)]
#![deny(unreachable_patterns)]
#![deny(unused_mut)]
#![deny(unused_variables)]
#![deny(unused_imports)]
#![deny(unused_doc_comments)]

#[macro_use]
extern crate log;
extern crate num_rational;
extern crate num_traits;
extern crate prusti_common;
extern crate prusti_filter;
extern crate prusti_interface;
extern crate regex;
extern crate rustc;
extern crate rustc_data_structures;
extern crate rustc_mir;
extern crate syntax;
extern crate syntax_pos;
extern crate uuid;
extern crate viper;
#[macro_use]
extern crate lazy_static;
<<<<<<< HEAD
extern crate serde;
extern crate serde_json;
#[macro_use]
extern crate serde_derive;
=======
#[macro_use]
extern crate derive_more;
>>>>>>> 19fe6556

#[cfg(debug_assertions)]
#[macro_use]
extern crate pretty_assertions;

pub mod encoder;
mod utils;
pub mod verification_service;
pub mod verifier;<|MERGE_RESOLUTION|>--- conflicted
+++ resolved
@@ -33,15 +33,12 @@
 extern crate viper;
 #[macro_use]
 extern crate lazy_static;
-<<<<<<< HEAD
 extern crate serde;
 extern crate serde_json;
 #[macro_use]
 extern crate serde_derive;
-=======
 #[macro_use]
 extern crate derive_more;
->>>>>>> 19fe6556
 
 #[cfg(debug_assertions)]
 #[macro_use]
