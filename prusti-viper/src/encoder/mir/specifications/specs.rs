use crate::encoder::{
    errors::MultiSpan,
    mir::specifications::{constraints::ConstraintResolver, interface::SpecQuery},
};
use log::{debug, trace};
use prusti_interface::{
    environment::Environment,
    specs::typed::{
        DefSpecificationMap, LoopSpecification, ProcedureSpecification, ProcedureSpecificationKind,
        ProcedureSpecificationKindError, Refinable, SpecificationItem,
    },
    PrustiError,
};
use rustc_hash::FxHashMap;
use rustc_hir::def_id::DefId;

/// Provides access to specifications, handling refinement if needed
pub(super) struct Specifications<'tcx> {
    user_typed_specs: DefSpecificationMap,

    /// A refinement can be different based on the query.
    /// The query can resolve to different [ProcedureSpecification]s due to ghost constraints.
    /// Since Prusti does currently not support refinements of ghost constraints, we
    /// store different refined versions for different queries.
    refined_specs: FxHashMap<SpecQuery<'tcx>, ProcedureSpecification>,
}

impl<'tcx> Specifications<'tcx> {
    pub(super) fn new(user_typed_specs: DefSpecificationMap) -> Self {
        Self {
            user_typed_specs,
            refined_specs: FxHashMap::default(),
        }
    }

<<<<<<< HEAD
    pub(super) fn get_user_typed_specs(&self) -> &DefSpecificationMap {
        &self.user_typed_specs
    }

    pub(super) fn get_extern_spec_map(&self) -> &HashMap<DefId, LocalDefId> {
        &self.get_user_typed_specs().extern_specs
    }

    pub(super) fn get_loop_spec<'a, 'env: 'a>(
        &'a self,
        _env: &'env Environment<'tcx>,
        query: SpecQuery<'tcx>,
    ) -> Option<&'a LoopSpecification> {
        trace!("Get loop specs of {:?}", query);
        self.user_typed_specs
            .get_loop_spec(&query.called_def_id)
            .map(|spec| &spec.base_spec)
=======
    pub(super) fn get_loop_spec(&self, def_id: DefId) -> Option<&LoopSpecification> {
        trace!("Get loop specs of {:?}", def_id);
        let spec = self.user_typed_specs.get(&def_id)?;
        spec.as_loop()
>>>>>>> 0f079017
    }

    pub(super) fn get_and_refine_proc_spec<'a, 'env: 'a>(
        &'a mut self,
        env: &'env Environment<'tcx>,
        query: SpecQuery<'tcx>,
    ) -> Option<&'a ProcedureSpecification> {
        trace!("Get procedure specs of {:?}", query);

        // Refinement (if needed)
        if !self.is_refined(query) {
            if let Some((trait_def_id, trait_substs)) =
                env.find_trait_method_substs(query.called_def_id, query.call_substs)
            {
                let trait_query = query.adapt_to_call(trait_def_id, trait_substs);
                let refined = self.perform_proc_spec_refinement(env, query, trait_query);
                assert!(
                    refined.is_some(),
                    "Could not perform refinement for {:?}",
                    query
                );
                return refined;
            }
        }

        self.get_proc_spec(env, query)
    }

    fn perform_proc_spec_refinement<'a, 'env: 'a>(
        &'a mut self,
        env: &'env Environment<'tcx>,
        impl_query: SpecQuery<'tcx>,
        trait_query: SpecQuery<'tcx>,
    ) -> Option<&'a ProcedureSpecification> {
        debug!(
            "Refining specs of {:?} with specs of {:?}",
            impl_query, trait_query
        );

        let impl_spec = self
            .get_proc_spec(env, impl_query)
            .cloned()
            .unwrap_or_else(ProcedureSpecification::empty);

        let trait_spec = self.get_proc_spec(env, trait_query);

        let refined = if let Some(trait_spec_set) = trait_spec {
            impl_spec.refine(trait_spec_set)
        } else {
            impl_spec
        };

        self.validate_refined_kind(
            env,
            impl_query.called_def_id,
            trait_query.called_def_id,
            &refined.kind,
        );

        debug!("Refined: {:?}", refined);
        self.refined_specs.insert(impl_query, refined);
        self.get_proc_spec(env, impl_query)
    }

    fn get_proc_spec<'a, 'env: 'a>(
        &'a self,
        env: &'env Environment<'tcx>,
        query: SpecQuery<'tcx>,
    ) -> Option<&'a ProcedureSpecification> {
        self.refined_specs.get(&query).or_else(|| {
            self.user_typed_specs
                .get_proc_spec(&query.called_def_id)
                .and_then(|spec| spec.resolve_emit_err(env, &query))
        })
    }

    fn is_refined(&self, query: SpecQuery) -> bool {
        self.refined_specs.contains_key(&query)
    }

    /// Validates refinement and reports proper errors
    fn validate_refined_kind(
        &self,
        env: &Environment<'tcx>,
        impl_proc_def_id: DefId,
        trait_proc_def_id: DefId,
        kind: &SpecificationItem<ProcedureSpecificationKind>,
    ) {
        match kind.validate() {
            Ok(()) => (),
            Err(ProcedureSpecificationKindError::InvalidSpecKindRefinement(
                base_kind,
                refined_kind,
            )) => {
                let impl_method_span = env.tcx().def_span(impl_proc_def_id);

                let trait_def_id = env.tcx().trait_of_item(trait_proc_def_id).unwrap();
                let trait_span = env.tcx().def_span(trait_def_id);
                let trait_name = env.tcx().def_path_str(trait_def_id);
                let trait_method_name = env.tcx().def_path_str(trait_proc_def_id);
                let impl_method_name = env.tcx().def_path_str(impl_proc_def_id);

                PrustiError::incorrect(
                    format!(
                        "Invalid specification kind for procedure '{}'",
                        impl_method_name
                    ),
                    MultiSpan::from_span(impl_method_span),
                )
                .add_note("Procedures can be predicates, pure or impure", None)
                .add_note(
                    format!("This procedure is of kind '{}'", refined_kind).as_str(),
                    None,
                )
                .add_note(
                    format!(
                        "This procedure refines a function declared on '{}'",
                        trait_name
                    )
                    .as_str(),
                    Some(trait_span),
                )
                .add_note(
                    format!(
                        "However, '{}' is of kind '{}'",
                        trait_method_name, base_kind
                    )
                    .as_str(),
                    None,
                )
                .add_note(
                    format!(
                        "Try to convert '{}' into a procedure of kind '{}'",
                        impl_method_name, base_kind
                    ),
                    Some(impl_method_span),
                )
                .emit(env);
            }
        }
    }
}<|MERGE_RESOLUTION|>--- conflicted
+++ resolved
@@ -33,15 +33,6 @@
         }
     }
 
-<<<<<<< HEAD
-    pub(super) fn get_user_typed_specs(&self) -> &DefSpecificationMap {
-        &self.user_typed_specs
-    }
-
-    pub(super) fn get_extern_spec_map(&self) -> &HashMap<DefId, LocalDefId> {
-        &self.get_user_typed_specs().extern_specs
-    }
-
     pub(super) fn get_loop_spec<'a, 'env: 'a>(
         &'a self,
         _env: &'env Environment<'tcx>,
@@ -51,12 +42,6 @@
         self.user_typed_specs
             .get_loop_spec(&query.called_def_id)
             .map(|spec| &spec.base_spec)
-=======
-    pub(super) fn get_loop_spec(&self, def_id: DefId) -> Option<&LoopSpecification> {
-        trace!("Get loop specs of {:?}", def_id);
-        let spec = self.user_typed_specs.get(&def_id)?;
-        spec.as_loop()
->>>>>>> 0f079017
     }
 
     pub(super) fn get_and_refine_proc_spec<'a, 'env: 'a>(
