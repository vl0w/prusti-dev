--- conflicted
+++ resolved
@@ -15,12 +15,8 @@
 mod loop_encoder;
 mod mir_encoder;
 mod mir_interpreter;
-<<<<<<< HEAD
+mod mir_successor;
 mod optimizer;
-=======
-mod mir_successor;
-mod optimiser;
->>>>>>> 086ef372
 mod places;
 mod procedure_encoder;
 mod pure_function_encoder;
