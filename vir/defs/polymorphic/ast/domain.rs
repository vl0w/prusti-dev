// © 2020, ETH Zurich
//
// This Source Code Form is subject to the terms of the Mozilla Public
// License, v. 2.0. If a copy of the MPL was not distributed with this
// file, You can obtain one at http://mozilla.org/MPL/2.0/.

<<<<<<< HEAD
use crate::{common::display, polymorphic::ast::*};
use rustc_hash::FxHashMap;
use std::fmt;
=======
use crate::{
    common::{display, identifier::WithIdentifier},
    polymorphic::ast::*,
};
use std::{collections::HashMap, fmt};
>>>>>>> 14a436f9

#[derive(Debug, Clone, PartialEq, Eq, Hash, Serialize, Deserialize)]
pub struct Domain {
    pub name: String,
    pub functions: Vec<DomainFunc>,
    pub axioms: Vec<DomainAxiom>,
    pub type_vars: Vec<Type>,
}

impl Domain {
    pub fn get_identifier(&self) -> String {
        self.name.clone()
    }
}

impl fmt::Display for Domain {
    fn fmt(&self, f: &mut fmt::Formatter) -> fmt::Result {
        write!(f, "domain {}", self.name)?;
        if self.type_vars.is_empty() {
            writeln!(f, "{{")?;
        } else {
            write!(f, "[")?;
            let mut first = true;
            for type_var in &self.type_vars {
                if !first {
                    write!(f, ", ")?;
                }
                write!(f, "{}", type_var)?;
                first = false;
            }
            writeln!(f, "] {{")?;
        }
        for function in &self.functions {
            writeln!(f, "\t{}", function)?;
        }
        writeln!(f)?;
        for axiom in &self.axioms {
            writeln!(f, "\t{}", axiom)?;
        }
        write!(f, "}}")
    }
}

#[derive(Debug, Clone, PartialEq, Eq, Hash, Serialize, Deserialize)]
pub struct DomainFunc {
    pub name: String,
    pub type_arguments: Vec<Type>,
    pub formal_args: Vec<LocalVar>,
    pub return_type: Type,
    pub unique: bool,
    pub domain_name: String,
}

impl DomainFunc {
    pub fn apply(&self, args: Vec<Expr>) -> Expr {
        Expr::domain_func_app(self.clone(), args)
    }
}

impl fmt::Display for DomainFunc {
    fn fmt(&self, f: &mut fmt::Formatter) -> fmt::Result {
        if self.unique {
            write!(f, "unique ")?;
        }
        write!(
            f,
            "function {}<{}>(",
            self.name,
            display::cjoin(&self.type_arguments)
        )?;
        let mut first = true;
        for arg in &self.formal_args {
            if !first {
                write!(f, ", ")?;
            }
            write!(f, "{:?}", arg)?;
            first = false
        }
        writeln!(f, "): {}", self.return_type)
    }
}

impl WithIdentifier for DomainFunc {
    fn get_identifier(&self) -> String {
        compute_identifier(
            &self.name,
            &self.type_arguments,
            &self.formal_args,
            &self.return_type,
        )
    }
}

#[derive(Debug, Clone, PartialEq, Eq, Hash, Serialize, Deserialize)]
pub struct DomainAxiom {
    pub name: String,
    pub expr: Expr,
    pub domain_name: String,
}

impl fmt::Display for DomainAxiom {
    fn fmt(&self, f: &mut fmt::Formatter) -> fmt::Result {
        writeln!(f, "axiom {} {{ {} }}", self.name, self.expr)
    }
}<|MERGE_RESOLUTION|>--- conflicted
+++ resolved
@@ -4,17 +4,12 @@
 // License, v. 2.0. If a copy of the MPL was not distributed with this
 // file, You can obtain one at http://mozilla.org/MPL/2.0/.
 
-<<<<<<< HEAD
-use crate::{common::display, polymorphic::ast::*};
-use rustc_hash::FxHashMap;
-use std::fmt;
-=======
 use crate::{
     common::{display, identifier::WithIdentifier},
     polymorphic::ast::*,
 };
-use std::{collections::HashMap, fmt};
->>>>>>> 14a436f9
+use rustc_hash::FxHashMap;
+use std::fmt;
 
 #[derive(Debug, Clone, PartialEq, Eq, Hash, Serialize, Deserialize)]
 pub struct Domain {
