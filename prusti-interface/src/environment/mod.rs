// © 2019, ETH Zurich
//
// This Source Code Form is subject to the terms of the Mozilla Public
// License, v. 2.0. If a copy of the MPL was not distributed with this
// file, You can obtain one at http://mozilla.org/MPL/2.0/.

//! This module defines the interface provided to a verifier.



use rustc_middle::mir;
use rustc_hir::hir_id::HirId;
use rustc_hir::def_id::{DefId, LocalDefId};
use rustc_middle::ty::{self, TyCtxt};
use rustc_middle::ty::subst::{Subst, SubstsRef};
use rustc_trait_selection::infer::{InferCtxtExt, TyCtxtInferExt};
use std::path::PathBuf;

use rustc_errors::MultiSpan;
use rustc_span::{Span, symbol::Symbol};
use std::collections::HashSet;
use log::{debug, trace};
use std::rc::Rc;
use std::collections::HashMap;
use std::cell::RefCell;

pub mod borrowck;
mod collect_prusti_spec_visitor;
mod collect_closure_defs_visitor;
mod dump_borrowck_info;
mod loops;
mod loops_utils;
pub mod mir_analyses;
pub mod mir_storage;
pub mod mir_utils;
pub mod place_set;
pub mod polonius_info;
mod procedure;
pub mod mir_dump;
mod traits;

use self::collect_prusti_spec_visitor::CollectPrustiSpecVisitor;
use self::collect_closure_defs_visitor::CollectClosureDefsVisitor;
use rustc_hir::intravisit::Visitor;
pub use self::loops::{PlaceAccess, PlaceAccessKind, ProcedureLoops};
pub use self::loops_utils::*;
pub use self::procedure::{BasicBlockIndex, Procedure, is_marked_specification_block};
use self::borrowck::facts::BorrowckFacts;
// use config;
use crate::data::ProcedureDefId;
// use syntax::codemap::CodeMap;
// use syntax::codemap::Span;
// use utils::get_attr_value;
use rustc_span::source_map::SourceMap;

struct CachedBody<'tcx> {
    /// MIR body as known to the compiler.
    base_body: Rc<mir::Body<'tcx>>,
    /// Copies of the MIR body with the given substs applied.
    monomorphised_bodies: HashMap<SubstsRef<'tcx>, Rc<mir::Body<'tcx>>>,
    /// Cached borrowck information.
    borrowck_facts: Rc<BorrowckFacts>,
}

struct CachedExternalBody<'tcx> {
    /// MIR body as known to the compiler.
    base_body: Rc<mir::Body<'tcx>>,
    /// Copies of the MIR body with the given substs applied.
    monomorphised_bodies: HashMap<SubstsRef<'tcx>, Rc<mir::Body<'tcx>>>,
}

/// Facade to the Rust compiler.
// #[derive(Copy, Clone)]
pub struct Environment<'tcx> {
    /// Cached MIR bodies.
    bodies: RefCell<HashMap<LocalDefId, CachedBody<'tcx>>>,
    external_bodies: RefCell<HashMap<DefId, CachedExternalBody<'tcx>>>,
    tcx: TyCtxt<'tcx>,
}

impl<'tcx> Environment<'tcx> {
    /// Builds an environment given a compiler state.
    pub fn new(tcx: TyCtxt<'tcx>) -> Self {
        Environment {
            tcx,
            bodies: RefCell::new(HashMap::new()),
            external_bodies: RefCell::new(HashMap::new()),
        }
    }

    /// Returns the path of the source that is being compiled
    pub fn source_path(&self) -> PathBuf {
        self.tcx.sess.local_crate_source_file.clone().unwrap()
    }

    /// Returns the file name of the source that is being compiled
    pub fn source_file_name(&self) -> String {
        let source_path = self.source_path();
        source_path.file_name().unwrap().to_str().unwrap().to_owned()
    }

    /// Returns the name of the crate that is being compiled
    pub fn crate_name(&self) -> String {
        self.tcx
            .crate_name(rustc_span::def_id::LOCAL_CRATE)
            .to_string()
    }

    /// Returns the typing context
    pub fn tcx(&self) -> TyCtxt<'tcx> {
        self.tcx
    }

    /// Returns the type of a `HirId`
    pub fn hir_id_to_type(&self, hir_id: HirId) -> ty::Ty<'tcx> {
        let def_id = self.tcx.hir().local_def_id(hir_id);
        self.tcx.type_of(def_id)
    }

    /// Returns the `CodeMap`
    pub fn codemap(&self) -> &'tcx SourceMap {
        self.tcx.sess.source_map()
    }

    // /// Emits a warning message
    // pub fn warn(&self, msg: &str) {
    //     self.state.session.warn(msg);
    // }

    // /// Emits an warning message.
    // pub fn span_warn<S: Into<MultiSpan>>(&self, sp: S, msg: &str) {
    //     self.state.session.span_warn(sp, msg);
    // }

    // /// Emits an error message.
    // pub fn err(&self, msg: &str) {
    //     self.state.session.err(msg);
    // }

    // /// Emits an error message.
    // pub fn span_err<S: Into<MultiSpan>>(&self, sp: S, msg: &str) {
    //     self.state.session.span_err(sp, msg);
    // }

    /// Emits an error message.
    pub fn span_err_with_help_and_notes<S: Into<MultiSpan> + Clone>(
        &self,
        sp: S,
        msg: &str,
        help: &Option<String>,
        notes: &[(String, Option<S>)],
    ) {
        let mut diagnostic = self.tcx.sess.struct_err(msg);
        diagnostic.set_span(sp);
        if let Some(help_msg) = help {
            diagnostic.help(help_msg);
        }
        for (note_msg, opt_note_sp) in notes {
            if let Some(note_sp) = opt_note_sp {
                diagnostic.span_note(note_sp.clone(), note_msg);
            } else {
                diagnostic.note(note_msg);
            }
        }
        diagnostic.emit();
    }

    /// Emits an error message.
    pub fn span_warn_with_help_and_notes<S: Into<MultiSpan> + Clone>(
        &self,
        sp: S,
        msg: &str,
        help: &Option<String>,
        notes: &[(String, Option<S>)],
    ) {
        let mut diagnostic = self.tcx.sess.struct_warn(msg);
        diagnostic.set_span(sp);
        if let Some(help_msg) = help {
            diagnostic.help(help_msg);
        }
        for (note_msg, opt_note_sp) in notes {
            if let Some(note_sp) = opt_note_sp {
                diagnostic.span_note(note_sp.clone(), note_msg);
            } else {
                diagnostic.note(note_msg);
            }
        }
        diagnostic.emit();
    }

    /// Returns true if an error has been emitted
    pub fn has_errors(&self) -> bool {
        self.tcx.sess.has_errors().is_some()
    }

    /// Get ids of Rust procedures that are annotated with a Prusti specification
    pub fn get_annotated_procedures(&self) -> Vec<ProcedureDefId> {
        let tcx = self.tcx;
        let mut visitor = CollectPrustiSpecVisitor::new(self);
        tcx.hir().visit_all_item_likes(&mut visitor);

        let mut cl_visitor = CollectClosureDefsVisitor::new(self);
        tcx.hir().visit_all_item_likes(&mut cl_visitor.as_deep_visitor());

        let mut result: Vec<_> = visitor.get_annotated_procedures();
        result.extend(cl_visitor.get_closure_defs());
        result
    }

    /// Find whether the procedure has a particular `prusti::<name>` attribute.
    pub fn has_prusti_attribute(&self, def_id: ProcedureDefId, name: &str) -> bool {
        let tcx = self.tcx();
        crate::utils::has_prusti_attr(tcx.get_attrs(def_id), name)
    }

    /// Dump various information from the borrow checker.
    ///
    /// Mostly used for experiments and debugging.
    pub fn dump_borrowck_info(&self, procedures: &[ProcedureDefId]) {
        if prusti_common::config::dump_borrowck_info() {
            dump_borrowck_info::dump_borrowck_info(self, procedures)
        }
    }

    /// Get an absolute `def_path`. Note: not preserved across compilations!
    pub fn get_item_def_path(&self, def_id: DefId) -> String {
        let def_path = self.tcx.def_path(def_id);
        let mut crate_name = self.tcx.crate_name(def_path.krate).to_string();
        crate_name.push_str(&def_path.to_string_no_crate_verbose());
        crate_name
    }

    /// Get descriptive name prepended with crate name to make it unique.
    pub fn get_unique_item_name(&self, def_id: DefId) -> String {
        let def_path = self.tcx.def_path(def_id);
        format!(
            "{}::{}",
            self.tcx.crate_name(def_path.krate),
            self.tcx.def_path_str(def_id)
        )
    }

    /// Get the span of the given definition.
    pub fn get_def_span(&self, def_id: DefId) -> Span {
        self.tcx.def_span(def_id)
    }

    pub fn get_absolute_item_name(&self, def_id: DefId) -> String {
        self.tcx.def_path_str(def_id)
    }

    pub fn get_item_name(&self, def_id: DefId) -> String {
        self.tcx.def_path_str(def_id)
        // self.tcx().item_path_str(def_id)
    }

    /// Get a Procedure.
    pub fn get_procedure(&self, proc_def_id: ProcedureDefId) -> Procedure<'tcx> {
        Procedure::new(self, proc_def_id)
    }

    /// Get the MIR body of a local procedure, monomorphised with the given
    /// type substitutions.
    pub fn local_mir(
        &self,
        def_id: LocalDefId,
        substs: SubstsRef<'tcx>,
    ) -> Rc<mir::Body<'tcx>> {
        let mut bodies = self.bodies.borrow_mut();
        let body = bodies.entry(def_id)
            .or_insert_with(|| {
                // SAFETY: This is safe because we are feeding in the same `tcx`
                // that was used to store the data.
                let body_with_facts = unsafe {
                    self::mir_storage::retrieve_mir_body(self.tcx, def_id)
                };
                let body = body_with_facts.body;
                let facts = BorrowckFacts {
                    input_facts: RefCell::new(Some(body_with_facts.input_facts)),
                    output_facts: body_with_facts.output_facts,
                    location_table: RefCell::new(Some(body_with_facts.location_table)),
                };

                CachedBody {
                    base_body: Rc::new(body),
                    monomorphised_bodies: HashMap::new(),
                    borrowck_facts: Rc::new(facts),
                }
            });
        body
            .monomorphised_bodies
            .entry(substs)
            .or_insert_with(|| body.base_body.clone().subst(self.tcx, substs))
            .clone()
    }

    /// Get Polonius facts of a local procedure.
    pub fn local_mir_borrowck_facts(&self, def_id: LocalDefId) -> Rc<BorrowckFacts> {
        self.try_get_local_mir_borrowck_facts(def_id).unwrap()
    }

    pub fn try_get_local_mir_borrowck_facts(&self, def_id: LocalDefId) -> Option<Rc<BorrowckFacts>> {
        trace!("try_get_local_mir_borrowck_facts: {:?}", def_id);
        self.bodies.borrow()
            .get(&def_id)
            .map(|body| body.borrowck_facts.clone())
    }

    /// Get the MIR body of an external procedure.
    pub fn external_mir(
        &self,
        def_id: DefId,
        substs: SubstsRef<'tcx>,
    ) -> Rc<mir::Body<'tcx>> {
        let mut bodies = self.external_bodies.borrow_mut();
        let body = bodies.entry(def_id)
            .or_insert_with(|| {
                let body = self.tcx.optimized_mir(def_id);
                CachedExternalBody {
                    base_body: Rc::new(body.clone()),
                    monomorphised_bodies: HashMap::new(),
                }
            });
        body
            .monomorphised_bodies
            .entry(substs)
            .or_insert_with(|| body.base_body.clone().subst(self.tcx, substs))
            .clone()
    }

    /// Get all relevant trait declarations for some type.
    pub fn get_traits_decls_for_type(&self, ty: &ty::Ty<'tcx>) -> HashSet<DefId> {
        let mut res = HashSet::new();
        let traits = self.tcx().all_traits();
        for trait_id in traits {
            self.tcx().for_each_relevant_impl(trait_id, *ty, |impl_id| {
                if let Some(relevant_trait_id) = self.tcx().trait_id_of_impl(impl_id) {
                    res.insert(relevant_trait_id);
                }
            });
        }
        res
    }

    /// Get an associated item by name.
    pub fn get_assoc_item(&self, id: DefId, name: Symbol) -> Option<ty::AssocItem> {
        // FIXME: Probably we should use https://doc.rust-lang.org/nightly/nightly-rustc/rustc_middle/ty/struct.AssociatedItems.html#method.find_by_name_and_namespace
        // instead.
        self.tcx().associated_items(id).filter_by_name_unhygienic(name).next().cloned()
    }

    /// Returns true iff `def_id` is a trait method
    pub fn is_trait_method(&self, def_id: ProcedureDefId) -> bool {
        self.tcx.trait_of_item(def_id).is_some()
    }

    /// Returns true iff `def_id` is an implementation of a trait method
    pub fn is_trait_method_impl(&self, def_id: ProcedureDefId) -> bool {
        self.tcx.impl_of_method(def_id)
            .and_then(|impl_id| self.tcx.trait_id_of_impl(impl_id))
            .is_some()
    }

    /// Returns the `DefId` of the corresponding trait method, if any.
    /// This should not be used to resolve calls (where substs are known): use
    /// `find_trait_method_substs` instead!
    pub fn find_trait_method(
        &self,
        impl_def_id: ProcedureDefId, // what are we calling?
    ) -> Option<DefId> {
        self.tcx
            .impl_of_method(impl_def_id)
            .and_then(|impl_id| self.tcx.trait_id_of_impl(impl_id))
            .and_then(|trait_id| self.get_assoc_item(trait_id, self.tcx().item_name(impl_def_id)))
            .map(|assoc_item| assoc_item.def_id)
    }

    /// If the given `impl_method_def_id` is an implementation of a trait
    /// method, return the `DefId` of that trait method as well as an adapted
    /// version of the callsite `impl_method_substs` substitutions.
    pub fn find_trait_method_substs(
        &self,
        impl_method_def_id: ProcedureDefId, // what are we calling?
        impl_method_substs: SubstsRef<'tcx>, // what are the substs on the call?
    ) -> Option<(ProcedureDefId, SubstsRef<'tcx>)> {
        let impl_def_id = self.tcx.impl_of_method(impl_method_def_id)?;
        let trait_ref = self.tcx.impl_trait_ref(impl_def_id)?;

        // At this point, we know that the given method:
        // - belongs to an impl block and
        // - the impl block implements a trait.
        // For the `get_assoc_item` call, we therefore `unwrap`, as not finding
        // the associated item would be a (compiler) internal error.
        let trait_def_id = trait_ref.def_id;
        let trait_method_def_id = self.get_assoc_item(
            trait_def_id,
            self.tcx().item_name(impl_method_def_id),
        ).unwrap().def_id;

        // sanity check: have we been given the correct number of substs?
        let identity_impl_method = self.identity_substs(impl_method_def_id);
        assert_eq!(identity_impl_method.len(), impl_method_substs.len());

        // Given:
        // ```
        // trait Trait<Tp> {
        //     fn f<Tx, Ty, Tz>();
        // }
        // struct Struct<Ex, Ey> { ... }
        // impl<A, B, C> Trait<A> for Struct<B, C> {
        //     fn f<X, Y, Z>() { ... }
        // }
        // ```
        //
        // The various substs look like this:
        // - identity for Trait:           `[Self, Tp]`
        // - identity for Trait::f:        `[Self, Tp, Tx, Ty, Tz]`
        // - substs of the impl trait ref: `[Struct<B, C>, A]`
        // - identity for the impl:        `[A, B, C]`
        // - identity for Struct::f:       `[A, B, C, X, Y, Z]`
        //
        // What we need is a substs suitable for a call to Trait::f, which is in
        // this case `[Struct<B, C>, A, X, Y, Z]`. More generally, it is the
        // concatenation of the trait ref substs with the identity of the impl
        // method after skipping the identity of the impl.
        //
        // We also need to subst the prefix (`[Struct<B, C>, A]` in the example
        // above) with call substs, so that we get the trait's type parameters
        // more precisely. We can do this directly with `impl_method_substs`
        // because they contain the substs for the `impl` block as a prefix.
        let call_trait_substs = trait_ref.substs.subst(self.tcx, impl_method_substs);
        let impl_substs = self.identity_substs(impl_def_id);
        let trait_method_substs = self.tcx.mk_substs(call_trait_substs.iter()
            .chain(impl_method_substs.iter().skip(impl_substs.len())));

        // sanity check: do we now have the correct number of substs?
        let identity_trait_method = self.identity_substs(trait_method_def_id);
        assert_eq!(trait_method_substs.len(), identity_trait_method.len());

        Some((trait_method_def_id, trait_method_substs))
    }

    /// Given some procedure `proc_def_id` which is called, this method returns the actual method which will be executed when `proc_def_id` is defined on a trait.
    /// Returns `None` if this method can not be found or the provided `proc_def_id` is no trait item.
    pub fn find_impl_of_trait_method_call(&self, proc_def_id: ProcedureDefId, substs: SubstsRef<'tcx>) -> Option<ProcedureDefId> {
        // TODO(tymap): remove this method?
        if let Some(trait_id) = self.tcx().trait_of_item(proc_def_id) {
            debug!("Fetching implementations of method '{:?}' defined in trait '{}' with substs '{:?}'", proc_def_id, self.tcx().def_path_str(trait_id), substs);

            // TODO(tymap): don't use reveal_all
            let param_env = ty::ParamEnv::reveal_all();
            let key = ty::ParamEnvAnd { param_env, value: (proc_def_id, substs) };
            let resolved_instance = traits::resolve_instance(self.tcx(), key);
            return match resolved_instance {
                Ok(method_impl_instance) => {
                    let impl_method_def_id = method_impl_instance.map(|instance| instance.def_id());
                    debug!("Resolved to-be called method: {:?}", impl_method_def_id);
                    impl_method_def_id
                },
                Err(err) => {
                    debug!("Error while resolving the to-be called method: {:?}", err);
                    None
                }
            };
        } else {
            None
        }
    }

    /// Given a call to `called_def_id` from within `caller_def_id`, returns
    /// the `DefId` that will actually be called if known (i.e. if a trait
    /// method call actually resolves to a concrete implementation), as well as
    /// the correct substitutions for that call. If a method is not resolved,
    /// returns the original `called_def_id` and `call_substs`.
    pub fn resolve_method_call(
        &self,
        caller_def_id: ProcedureDefId, // where are we calling from?
        called_def_id: ProcedureDefId, // what are we calling?
        call_substs: SubstsRef<'tcx>,
    ) -> (ProcedureDefId, SubstsRef<'tcx>) {
        // Avoids a compiler-internal panic
        // this check ignores any lifetimes/regions, which at this point would
        // need inference. They are thus ignored.
        if self.any_type_needs_infer(call_substs) {
            return (called_def_id, call_substs);
        }

        let param_env = self.tcx.param_env(caller_def_id);
        traits::resolve_instance(self.tcx, param_env.and((called_def_id, call_substs)))
            .map(|opt_instance| opt_instance
                .map(|instance| (instance.def_id(), instance.substs))
                .unwrap_or((called_def_id, call_substs)))
            .unwrap_or((called_def_id, call_substs))
    }

<<<<<<< HEAD
    pub fn type_is_allowed_in_pure_functions(&self, ty: ty::Binder<'tcx, ty::Ty<'tcx>>, param_env: ty::ParamEnv<'tcx>) -> bool {
        self.type_is_copy(ty, param_env)
    }

=======
>>>>>>> ef018b53
    /// Checks whether `ty` is copy.
    /// The type is wrapped into a `Binder` to handle regions correctly.
    pub fn type_is_copy(&self, ty: ty::Binder<'tcx, ty::Ty<'tcx>>, param_env: ty::ParamEnv<'tcx>) -> bool {
        // Normalize the type to account for associated types
        let ty = self.resolve_assoc_types(ty, param_env);
        let ty = self.tcx.erase_late_bound_regions(ty);
        ty.is_copy_modulo_regions(self.tcx.at(rustc_span::DUMMY_SP), param_env)
    }

    /// Checks whether the given type implements the trait with the given DefId.
    pub fn type_implements_trait(&self, ty: ty::Ty<'tcx>, trait_def_id: DefId, param_env: ty::ParamEnv<'tcx>) -> bool {
        self.type_implements_trait_with_trait_substs(ty, trait_def_id, ty::List::empty(), param_env)
    }

    /// Checks whether the given type implements the trait with the given DefId.
    /// Accounts for generic params on the trait by the given `trait_substs`.
    pub fn type_implements_trait_with_trait_substs(&self, ty: ty::Ty<'tcx>, trait_def_id: DefId, trait_substs: ty::subst::SubstsRef<'tcx>, param_env: ty::ParamEnv<'tcx>) -> bool {
        assert!(self.tcx.is_trait(trait_def_id));
        self.tcx.infer_ctxt().enter(|infcx|
            infcx
                .type_implements_trait(trait_def_id, ty, trait_substs, param_env)
                .must_apply_considering_regions()
        )
    }

    /// Return the default substitutions for a particular item, i.e. where each
    /// generic maps to itself.
    pub fn identity_substs(&self, def_id: ProcedureDefId) -> SubstsRef<'tcx> {
        ty::List::identity_for_item(self.tcx, def_id)
    }

    /// Evaluates the provided [ty::Predicate].
    /// Returns true if the predicate is fulfilled.
    /// Returns false if the predicate is not fulfilled or it could not be evaluated.
    pub fn evaluate_predicate(&self, predicate: ty::Predicate<'tcx>, param_env: ty::ParamEnv<'tcx>) -> bool{
        debug!("Evaluating predicate {:?}", predicate);
        use rustc_trait_selection::traits;
        use crate::rustc_trait_selection::traits::query::evaluate_obligation::InferCtxtExt;

        let obligation = traits::Obligation::new(
            traits::ObligationCause::dummy(),
            param_env,
            predicate,
        );

        self.tcx.infer_ctxt().enter(|infcx| {
            infcx.predicate_must_hold_modulo_regions(&obligation)
        })
    }

    /// Normalizes associated types in foldable types,
    /// i.e. this resolves projection types ([ty::TyKind::Projection]s)
    /// **Important:** Regions while be erased during this process
    pub fn resolve_assoc_types<T: ty::TypeFoldable<'tcx> + std::fmt::Debug + Copy>(&self, normalizable: T, param_env: ty::ParamEnv<'tcx>) -> T {
        let norm_res = self.tcx.try_normalize_erasing_regions(
            param_env,
            normalizable
        );

        match norm_res {
            Ok(normalized) => {
                debug!("Normalized {:?}: {:?}", normalizable, normalized);
                normalized
            },
            Err(err) => {
                debug!("Error while resolving associated types for {:?}: {:?}", normalizable, err);
                normalizable
            }
        }
<<<<<<< HEAD
    }

    fn any_type_needs_infer<T: ty::TypeFoldable<'tcx>>(&self, t: T) -> bool {
        // Helper
        fn is_nested_ty(ty: ty::Ty<'_>) -> bool {
            let mut walker = ty.walk();
            let first = walker.next().unwrap().expect_ty(); // This is known to yield t
            assert!(ty == first);
            walker.next().is_some()
        }

        // Visitor
        struct NeedsInfer;
        impl<'tcx> ty::fold::TypeVisitor<'tcx> for NeedsInfer {
            type BreakTy = ();

            fn visit_ty(&mut self, ty: ty::Ty<'tcx>) -> std::ops::ControlFlow<Self::BreakTy> {
                use crate::rustc_middle::ty::TypeFoldable;
                if is_nested_ty(ty) {
                    ty.super_visit_with(self)
                } else if ty.needs_infer() {
                    std::ops::ControlFlow::BREAK
                } else {
                    std::ops::ControlFlow::CONTINUE
                }
            }
        }

        t.visit_with(&mut NeedsInfer).is_break()
=======
>>>>>>> ef018b53
    }
}<|MERGE_RESOLUTION|>--- conflicted
+++ resolved
@@ -493,13 +493,6 @@
             .unwrap_or((called_def_id, call_substs))
     }
 
-<<<<<<< HEAD
-    pub fn type_is_allowed_in_pure_functions(&self, ty: ty::Binder<'tcx, ty::Ty<'tcx>>, param_env: ty::ParamEnv<'tcx>) -> bool {
-        self.type_is_copy(ty, param_env)
-    }
-
-=======
->>>>>>> ef018b53
     /// Checks whether `ty` is copy.
     /// The type is wrapped into a `Binder` to handle regions correctly.
     pub fn type_is_copy(&self, ty: ty::Binder<'tcx, ty::Ty<'tcx>>, param_env: ty::ParamEnv<'tcx>) -> bool {
@@ -569,7 +562,6 @@
                 normalizable
             }
         }
-<<<<<<< HEAD
     }
 
     fn any_type_needs_infer<T: ty::TypeFoldable<'tcx>>(&self, t: T) -> bool {
@@ -599,7 +591,5 @@
         }
 
         t.visit_with(&mut NeedsInfer).is_break()
-=======
->>>>>>> ef018b53
     }
 }