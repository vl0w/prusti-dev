// © 2019, ETH Zurich
//
// This Source Code Form is subject to the terms of the Mozilla Public
// License, v. 2.0. If a copy of the MPL was not distributed with this
// file, You can obtain one at http://mozilla.org/MPL/2.0/.

//! This module defines the interface provided to a verifier.

use prusti_rustc_interface::middle::mir;
use prusti_rustc_interface::hir::hir_id::HirId;
use prusti_rustc_interface::hir::def_id::{DefId, LocalDefId};
use prusti_rustc_interface::middle::ty::{self, Binder, BoundConstness, ImplPolarity, TraitPredicate, TraitRef, TyCtxt};
use prusti_rustc_interface::middle::ty::subst::{Subst, SubstsRef};
use prusti_rustc_interface::trait_selection::infer::{InferCtxtExt, TyCtxtInferExt};
<<<<<<< HEAD
use prusti_rustc_interface::middle::ty::TypeSuperFoldable;
=======
use prusti_rustc_interface::trait_selection::traits::{ImplSource, Obligation, ObligationCause, SelectionContext};
>>>>>>> a78a76d6
use std::path::PathBuf;
use prusti_rustc_interface::errors::{DiagnosticBuilder, EmissionGuarantee, MultiSpan};
use prusti_rustc_interface::span::{Span, symbol::Symbol};
use prusti_common::config;
use std::collections::HashSet;
use log::{debug, trace};
use std::rc::Rc;
use std::collections::HashMap;
use std::cell::RefCell;

pub mod borrowck;
mod collect_prusti_spec_visitor;
mod collect_closure_defs_visitor;
mod dump_borrowck_info;
mod loops;
mod loops_utils;
pub mod mir_analyses;
pub mod mir_storage;
pub mod mir_utils;
pub mod mir_sets;
pub mod polonius_info;
mod procedure;
pub mod mir_dump;
mod traits;
pub mod mir_body;
pub mod debug_utils;

use self::collect_prusti_spec_visitor::CollectPrustiSpecVisitor;
use self::collect_closure_defs_visitor::CollectClosureDefsVisitor;
pub use self::loops::{PlaceAccess, PlaceAccessKind, ProcedureLoops};
pub use self::loops_utils::*;
pub use self::procedure::{BasicBlockIndex, Procedure, is_marked_specification_block, is_loop_invariant_block, get_loop_invariant, is_ghost_begin_marker, is_ghost_end_marker};
use self::borrowck::facts::BorrowckFacts;
use crate::data::ProcedureDefId;
use prusti_rustc_interface::span::source_map::SourceMap;

struct CachedBody<'tcx> {
    /// MIR body as known to the compiler.
    base_body: Rc<mir::Body<'tcx>>,
    /// Copies of the MIR body with the given substs applied.
    monomorphised_bodies: HashMap<SubstsRef<'tcx>, Rc<mir::Body<'tcx>>>,
    /// Cached borrowck information.
    borrowck_facts: Rc<BorrowckFacts>,
}

struct CachedExternalBody<'tcx> {
    /// MIR body as known to the compiler.
    base_body: Rc<mir::Body<'tcx>>,
    /// Copies of the MIR body with the given substs applied.
    monomorphised_bodies: HashMap<SubstsRef<'tcx>, Rc<mir::Body<'tcx>>>,
}

/// Facade to the Rust compiler.
// #[derive(Copy, Clone)]
pub struct Environment<'tcx> {
    /// Cached MIR bodies.
    bodies: RefCell<HashMap<LocalDefId, CachedBody<'tcx>>>,
    external_bodies: RefCell<HashMap<DefId, CachedExternalBody<'tcx>>>,
    tcx: TyCtxt<'tcx>,
    warn_buffer: RefCell<Vec<prusti_rustc_interface::errors::Diagnostic>>,
}

impl<'tcx> Environment<'tcx> {
    /// Builds an environment given a compiler state.
    pub fn new(tcx: TyCtxt<'tcx>) -> Self {
        Environment {
            tcx,
            bodies: RefCell::new(HashMap::new()),
            external_bodies: RefCell::new(HashMap::new()),
            warn_buffer: RefCell::new(Vec::new()),
        }
    }

    /// Returns the path of the source that is being compiled
    pub fn source_path(&self) -> PathBuf {
        self.tcx.sess.local_crate_source_file.clone().unwrap()
    }

    /// Returns the file name of the source that is being compiled
    pub fn source_file_name(&self) -> String {
        let source_path = self.source_path();
        source_path.file_name().unwrap().to_str().unwrap().to_owned()
    }

    /// Returns the name of the crate that is being compiled
    pub fn crate_name(&self) -> String {
        self.tcx
            .crate_name(prusti_rustc_interface::span::def_id::LOCAL_CRATE)
            .to_string()
    }

    /// Returns the typing context
    pub fn tcx(&self) -> TyCtxt<'tcx> {
        self.tcx
    }

    /// Returns the type of a `HirId`
    pub fn hir_id_to_type(&self, hir_id: HirId) -> ty::Ty<'tcx> {
        let def_id = self.tcx.hir().local_def_id(hir_id);
        self.tcx.type_of(def_id)
    }

    /// Returns the `CodeMap`
    pub fn codemap(&self) -> &'tcx SourceMap {
        self.tcx.sess.source_map()
    }

    // /// Emits a warning message
    // pub fn warn(&self, msg: &str) {
    //     self.state.session.warn(msg);
    // }

    // /// Emits an warning message.
    // pub fn span_warn<S: Into<MultiSpan>>(&self, sp: S, msg: &str) {
    //     self.state.session.span_warn(sp, msg);
    // }

    // /// Emits an error message.
    // pub fn err(&self, msg: &str) {
    //     self.state.session.err(msg);
    // }

    // /// Emits an error message.
    // pub fn span_err<S: Into<MultiSpan>>(&self, sp: S, msg: &str) {
    //     self.state.session.span_err(sp, msg);
    // }

    fn configure_diagnostic<S: Into<MultiSpan> + Clone, T: EmissionGuarantee>(
        diagnostic: &mut DiagnosticBuilder<T>,
        sp: S,
        help: &Option<String>,
        notes: &[(String, Option<S>)]
    ) {
        diagnostic.set_span(sp);
        if let Some(help_msg) = help {
            diagnostic.help(help_msg);
        }
        for (note_msg, opt_note_sp) in notes {
            if let Some(note_sp) = opt_note_sp {
                diagnostic.span_note(note_sp.clone(), note_msg);
            } else {
                diagnostic.note(note_msg);
            }
        }
    }

    /// Emits an error message.
    pub fn span_err_with_help_and_notes<S: Into<MultiSpan> + Clone>(
        &self,
        sp: S,
        msg: &str,
        help: &Option<String>,
        notes: &[(String, Option<S>)],
    ) {
        let mut diagnostic = self.tcx.sess.struct_err(msg);
        Self::configure_diagnostic(&mut diagnostic, sp, help, notes);
        for warn in self.warn_buffer.borrow_mut().iter_mut() {
            self.tcx.sess.diagnostic().emit_diagnostic(warn);
        }
        diagnostic.emit();
    }

    /// Emits a warning message.
    pub fn span_warn_with_help_and_notes<S: Into<MultiSpan> + Clone>(
        &self,
        sp: S,
        msg: &str,
        help: &Option<String>,
        notes: &[(String, Option<S>)],
    ) {
        let mut diagnostic = self.tcx.sess.struct_warn(msg);
        Self::configure_diagnostic(&mut diagnostic, sp, help, notes);
        diagnostic.emit();
    }

    /// Buffers a warning message, to be emitted on error.
    pub fn span_warn_on_err_with_help_and_notes<S: Into<MultiSpan> + Clone>(
        &self,
        sp: S,
        msg: &str,
        help: &Option<String>,
        notes: &[(String, Option<S>)],
    ) {
        let mut diagnostic = self.tcx.sess.struct_warn(msg);
        Self::configure_diagnostic(&mut diagnostic, sp, help, notes);
        diagnostic.buffer(&mut self.warn_buffer.borrow_mut());
    }

    /// Returns true if an error has been emitted
    pub fn has_errors(&self) -> bool {
        self.tcx.sess.has_errors().is_some()
    }
    /// Get ids of Rust procedures that are annotated with a Prusti specification
    pub fn get_annotated_procedures(&self) -> Vec<ProcedureDefId> {
        let tcx = self.tcx;
        let mut visitor = CollectPrustiSpecVisitor::new(self);
        visitor.visit_all_item_likes();

        let mut cl_visitor = CollectClosureDefsVisitor::new(self);
        tcx.hir().visit_all_item_likes_in_crate(&mut cl_visitor);

        let mut result: Vec<_> = visitor.get_annotated_procedures();
        result.extend(cl_visitor.get_closure_defs());
        result
    }

    pub fn get_local_attributes(&self, def_id: LocalDefId) -> &[prusti_rustc_interface::ast::ast::Attribute] {
        crate::utils::get_local_attributes(self.tcx(), def_id)
    }

    pub fn get_attributes(&self, def_id: ProcedureDefId) -> &[prusti_rustc_interface::ast::ast::Attribute] {
        crate::utils::get_attributes(self.tcx(), def_id)
    }

    /// Find whether the procedure has a particular `prusti::<name>` attribute.
    pub fn has_prusti_attribute(&self, def_id: ProcedureDefId, name: &str) -> bool {
        crate::utils::has_prusti_attr(self.get_attributes(def_id), name)
    }

    /// Dump various information from the borrow checker.
    ///
    /// Mostly used for experiments and debugging.
    pub fn dump_borrowck_info(&self, procedures: &[ProcedureDefId]) {
        if prusti_common::config::dump_borrowck_info() {
            dump_borrowck_info::dump_borrowck_info(self, procedures)
        }
    }

    /// Get an absolute `def_path`. Note: not preserved across compilations!
    pub fn get_item_def_path(&self, def_id: DefId) -> String {
        let def_path = self.tcx.def_path(def_id);
        let mut crate_name = self.tcx.crate_name(def_path.krate).to_string();
        crate_name.push_str(&def_path.to_string_no_crate_verbose());
        crate_name
    }

    /// Get descriptive name prepended with crate name to make it unique.
    pub fn get_unique_item_name(&self, def_id: DefId) -> String {
        let def_path = self.tcx.def_path(def_id);
        format!(
            "{}::{}",
            self.tcx.crate_name(def_path.krate),
            self.tcx.def_path_str(def_id)
        )
    }

    /// Get the span of the given definition.
    pub fn get_def_span(&self, def_id: DefId) -> Span {
        self.tcx.def_span(def_id)
    }

    pub fn get_absolute_item_name(&self, def_id: DefId) -> String {
        self.tcx.def_path_str(def_id)
    }

    pub fn get_item_name(&self, def_id: DefId) -> String {
        self.tcx.def_path_str(def_id)
        // self.tcx().item_path_str(def_id)
    }

    /// Get a Procedure.
    pub fn get_procedure(&self, proc_def_id: ProcedureDefId) -> Procedure<'tcx> {
        Procedure::new(self, proc_def_id)
    }

    /// Get the MIR body of a local procedure, monomorphised with the given
    /// type substitutions.
    pub fn local_mir(
        &self,
        def_id: LocalDefId,
        substs: SubstsRef<'tcx>,
    ) -> Rc<mir::Body<'tcx>> {
        let mut bodies = self.bodies.borrow_mut();
        let body = bodies.entry(def_id)
            .or_insert_with(|| {
                // SAFETY: This is safe because we are feeding in the same `tcx`
                // that was used to store the data.
                let body_with_facts = unsafe {
                    self::mir_storage::retrieve_mir_body(self.tcx, def_id)
                };
                let body = body_with_facts.body;
                let facts = BorrowckFacts {
                    input_facts: RefCell::new(Some(body_with_facts.input_facts)),
                    output_facts: body_with_facts.output_facts,
                    location_table: RefCell::new(Some(body_with_facts.location_table)),
                };

                CachedBody {
                    base_body: Rc::new(body),
                    monomorphised_bodies: HashMap::new(),
                    borrowck_facts: Rc::new(facts),
                }
            });
        body
            .monomorphised_bodies
            .entry(substs)
            .or_insert_with(|| {
                let param_env = self.tcx.param_env(def_id);
                let substituted = ty::EarlyBinder(body.base_body.clone()).subst(self.tcx, substs);
                self.resolve_assoc_types(substituted.clone(), param_env)
            })
            .clone()
    }

    /// Get Polonius facts of a local procedure.
    pub fn local_mir_borrowck_facts(&self, def_id: LocalDefId) -> Rc<BorrowckFacts> {
        self.try_get_local_mir_borrowck_facts(def_id).unwrap()
    }

    pub fn try_get_local_mir_borrowck_facts(&self, def_id: LocalDefId) -> Option<Rc<BorrowckFacts>> {
        trace!("try_get_local_mir_borrowck_facts: {:?}", def_id);
        self.bodies.borrow()
            .get(&def_id)
            .map(|body| body.borrowck_facts.clone())
    }

    /// Get the MIR body of an external procedure.
    pub fn external_mir(
        &self,
        def_id: DefId,
        substs: SubstsRef<'tcx>,
    ) -> Rc<mir::Body<'tcx>> {
        let mut bodies = self.external_bodies.borrow_mut();
        let body = bodies.entry(def_id)
            .or_insert_with(|| {
                let body = self.tcx.optimized_mir(def_id);
                CachedExternalBody {
                    base_body: Rc::new(body.clone()),
                    monomorphised_bodies: HashMap::new(),
                }
            });
        body
            .monomorphised_bodies
            .entry(substs)
            .or_insert_with(|| ty::EarlyBinder(body.base_body.clone()).subst(self.tcx, substs))
            .clone()
    }

    /// Get all relevant trait declarations for some type.
    pub fn get_traits_decls_for_type(&self, ty: &ty::Ty<'tcx>) -> HashSet<DefId> {
        let mut res = HashSet::new();
        let traits = self.tcx().all_traits();
        for trait_id in traits {
            self.tcx().for_each_relevant_impl(trait_id, *ty, |impl_id| {
                if let Some(relevant_trait_id) = self.tcx().trait_id_of_impl(impl_id) {
                    res.insert(relevant_trait_id);
                }
            });
        }
        res
    }

    /// Get an associated item by name.
    pub fn get_assoc_item(&self, id: DefId, name: Symbol) -> Option<ty::AssocItem> {
        // FIXME: Probably we should use https://doc.rust-lang.org/nightly/nightly-rustc/rustc_middle/ty/struct.AssociatedItems.html#method.find_by_name_and_namespace
        // instead.
        self.tcx().associated_items(id).filter_by_name_unhygienic(name).next().cloned()
    }

    /// Returns true iff `def_id` is a trait method
    pub fn is_trait_method(&self, def_id: ProcedureDefId) -> bool {
        self.tcx.trait_of_item(def_id).is_some()
    }

    /// Returns true iff `def_id` is an implementation of a trait method
    pub fn is_trait_method_impl(&self, def_id: ProcedureDefId) -> bool {
        self.tcx.impl_of_method(def_id)
            .and_then(|impl_id| self.tcx.trait_id_of_impl(impl_id))
            .is_some()
    }

    /// Returns true iff `def_id` is an unsafe function.
    pub fn is_unsafe_function(&self, def_id: ProcedureDefId) -> bool {
        self.tcx.fn_sig(def_id).unsafety() == prusti_rustc_interface::hir::Unsafety::Unsafe
    }

    /// Returns the `DefId` of the corresponding trait method, if any.
    /// This should not be used to resolve calls (where substs are known): use
    /// `find_trait_method_substs` instead!
    pub fn find_trait_method(
        &self,
        impl_def_id: ProcedureDefId, // what are we calling?
    ) -> Option<DefId> {
        self.tcx
            .impl_of_method(impl_def_id)
            .and_then(|impl_id| self.tcx.trait_id_of_impl(impl_id))
            .and_then(|trait_id| self.get_assoc_item(trait_id, self.tcx().item_name(impl_def_id)))
            .map(|assoc_item| assoc_item.def_id)
    }

    /// If the given `impl_method_def_id` is an implementation of a trait
    /// method, return the `DefId` of that trait method as well as an adapted
    /// version of the callsite `impl_method_substs` substitutions.
    pub fn find_trait_method_substs(
        &self,
        impl_method_def_id: ProcedureDefId, // what are we calling?
        impl_method_substs: SubstsRef<'tcx>, // what are the substs on the call?
    ) -> Option<(ProcedureDefId, SubstsRef<'tcx>)> {
        let impl_def_id = self.tcx.impl_of_method(impl_method_def_id)?;
        let trait_ref = self.tcx.impl_trait_ref(impl_def_id)?;

        // At this point, we know that the given method:
        // - belongs to an impl block and
        // - the impl block implements a trait.
        // For the `get_assoc_item` call, we therefore `unwrap`, as not finding
        // the associated item would be a (compiler) internal error.
        let trait_def_id = trait_ref.def_id;
        let trait_method_def_id = self.get_assoc_item(
            trait_def_id,
            self.tcx().item_name(impl_method_def_id),
        ).unwrap().def_id;

        // sanity check: have we been given the correct number of substs?
        let identity_impl_method = self.identity_substs(impl_method_def_id);
        assert_eq!(identity_impl_method.len(), impl_method_substs.len());

        // Given:
        // ```
        // trait Trait<Tp> {
        //     fn f<Tx, Ty, Tz>();
        // }
        // struct Struct<Ex, Ey> { ... }
        // impl<A, B, C> Trait<A> for Struct<B, C> {
        //     fn f<X, Y, Z>() { ... }
        // }
        // ```
        //
        // The various substs look like this:
        // - identity for Trait:           `[Self, Tp]`
        // - identity for Trait::f:        `[Self, Tp, Tx, Ty, Tz]`
        // - substs of the impl trait ref: `[Struct<B, C>, A]`
        // - identity for the impl:        `[A, B, C]`
        // - identity for Struct::f:       `[A, B, C, X, Y, Z]`
        //
        // What we need is a substs suitable for a call to Trait::f, which is in
        // this case `[Struct<B, C>, A, X, Y, Z]`. More generally, it is the
        // concatenation of the trait ref substs with the identity of the impl
        // method after skipping the identity of the impl.
        //
        // We also need to subst the prefix (`[Struct<B, C>, A]` in the example
        // above) with call substs, so that we get the trait's type parameters
        // more precisely. We can do this directly with `impl_method_substs`
        // because they contain the substs for the `impl` block as a prefix.
        let call_trait_substs = ty::EarlyBinder(trait_ref.substs).subst(self.tcx, impl_method_substs);
        let impl_substs = self.identity_substs(impl_def_id);
        let trait_method_substs = self.tcx.mk_substs(call_trait_substs.iter()
            .chain(impl_method_substs.iter().skip(impl_substs.len())));

        // sanity check: do we now have the correct number of substs?
        let identity_trait_method = self.identity_substs(trait_method_def_id);
        assert_eq!(trait_method_substs.len(), identity_trait_method.len());

        Some((trait_method_def_id, trait_method_substs))
    }

    /// Given some procedure `proc_def_id` which is called, this method returns the actual method which will be executed when `proc_def_id` is defined on a trait.
    /// Returns `None` if this method can not be found or the provided `proc_def_id` is no trait item.
    pub fn find_impl_of_trait_method_call(&self, proc_def_id: ProcedureDefId, substs: SubstsRef<'tcx>) -> Option<ProcedureDefId> {
        // TODO(tymap): remove this method?
        if let Some(trait_id) = self.tcx().trait_of_item(proc_def_id) {
            debug!("Fetching implementations of method '{:?}' defined in trait '{}' with substs '{:?}'", proc_def_id, self.tcx().def_path_str(trait_id), substs);
            let result = self.tcx.infer_ctxt().enter(|infcx| {
                let mut sc = SelectionContext::new(&infcx);
                let obligation = Obligation::new(
                    ObligationCause::dummy(),
                    // TODO(tymap): don't use reveal_all
                    ty::ParamEnv::reveal_all(),
                    Binder::dummy(TraitPredicate {
                        trait_ref: TraitRef {
                            def_id: trait_id,
                            substs
                        },
                        constness: BoundConstness::NotConst,
                        polarity: ImplPolarity::Positive,
                    })
                );
                sc.select(
                    &obligation
                )
            });
            match result {
                Ok(Some(ImplSource::UserDefined(data))) => {
                    for item in self.tcx().associated_items(data.impl_def_id).in_definition_order() {
                        if let Some(id) = item.trait_item_def_id {
                            if id == proc_def_id {
                                return Some(item.def_id);
                            }
                        }
                    }
                    unreachable!()
                },
                _ => None
            }
        } else {
            None
        }
    }

    /// Given a call to `called_def_id` from within `caller_def_id`, returns
    /// the `DefId` that will actually be called if known (i.e. if a trait
    /// method call actually resolves to a concrete implementation), as well as
    /// the correct substitutions for that call. If a method is not resolved,
    /// returns the original `called_def_id` and `call_substs`.
    pub fn resolve_method_call(
        &self,
        caller_def_id: ProcedureDefId, // where are we calling from?
        called_def_id: ProcedureDefId, // what are we calling?
        call_substs: SubstsRef<'tcx>,
    ) -> (ProcedureDefId, SubstsRef<'tcx>) {
        // Avoids a compiler-internal panic
        // this check ignores any lifetimes/regions, which at this point would
        // need inference. They are thus ignored.
        if self.any_type_needs_infer(call_substs) {
            return (called_def_id, call_substs);
        }

        let param_env = self.tcx.param_env(caller_def_id);

        // `resolve_instance` below requires normalized substs.
        let normalized_call_substs = self.tcx.normalize_erasing_regions(param_env, call_substs);

        traits::resolve_instance(self.tcx, param_env.and((called_def_id, normalized_call_substs)))
            .map(|opt_instance| opt_instance
                // if the resolved instance is the same as what we queried for
                // anyway, ignore it: this way we keep the regions in substs
                // at least for non-trait-impl method calls
                // TODO: different behaviour used for unsafe core proof
                .filter(|instance| !config::unsafe_core_proof() || instance.def_id() != called_def_id)
                .map(|instance| (instance.def_id(), instance.substs))
                .unwrap_or((called_def_id, call_substs)))
            .unwrap_or((called_def_id, call_substs))
    }

    /// Checks whether `ty` is copy.
    /// The type is wrapped into a `Binder` to handle regions correctly.
    pub fn type_is_copy(&self, ty: ty::Binder<'tcx, ty::Ty<'tcx>>, param_env: ty::ParamEnv<'tcx>) -> bool {
        // Normalize the type to account for associated types
        let ty = self.resolve_assoc_types(ty, param_env);
        let ty = self.tcx.erase_late_bound_regions(ty);
        let ty = self.tcx.erase_regions(ty);
        ty.is_copy_modulo_regions(self.tcx.at(prusti_rustc_interface::span::DUMMY_SP), param_env)
    }

    /// Checks whether the given type implements the trait with the given DefId.
    pub fn type_implements_trait(&self, ty: ty::Ty<'tcx>, trait_def_id: DefId, param_env: ty::ParamEnv<'tcx>) -> bool {
        self.type_implements_trait_with_trait_substs(ty, trait_def_id, ty::List::empty(), param_env)
    }

    /// Checks whether the given type implements the trait with the given DefId.
    /// Accounts for generic params on the trait by the given `trait_substs`.
    pub fn type_implements_trait_with_trait_substs(&self, ty: ty::Ty<'tcx>, trait_def_id: DefId, trait_substs: ty::subst::SubstsRef<'tcx>, param_env: ty::ParamEnv<'tcx>) -> bool {
        assert!(self.tcx.is_trait(trait_def_id));
        self.tcx.infer_ctxt().enter(|infcx|
            infcx
                .type_implements_trait(trait_def_id, ty, trait_substs, param_env)
                .must_apply_considering_regions()
        )
    }

    /// Return the default substitutions for a particular item, i.e. where each
    /// generic maps to itself.
    pub fn identity_substs(&self, def_id: ProcedureDefId) -> SubstsRef<'tcx> {
        ty::List::identity_for_item(self.tcx, def_id)
    }

    /// Evaluates the provided [ty::Predicate].
    /// Returns true if the predicate is fulfilled.
    /// Returns false if the predicate is not fulfilled or it could not be evaluated.
    pub fn evaluate_predicate(&self, predicate: ty::Predicate<'tcx>, param_env: ty::ParamEnv<'tcx>) -> bool{
        debug!("Evaluating predicate {:?}", predicate);
        use prusti_rustc_interface::trait_selection::traits::query::evaluate_obligation::InferCtxtExt;

        let obligation = Obligation::new(
            ObligationCause::dummy(),
            param_env,
            predicate,
        );

        self.tcx.infer_ctxt().enter(|infcx| {
            infcx.predicate_must_hold_modulo_regions(&obligation)
        })
    }

    /// Normalizes associated types in foldable types,
    /// i.e. this resolves projection types ([ty::TyKind::Projection]s)
    pub fn resolve_assoc_types<T: ty::TypeFoldable<'tcx> + std::fmt::Debug>(&self, normalizable: T, param_env: ty::ParamEnv<'tcx>) -> T {
        struct Normalizer<'a, 'tcx> {
            tcx: &'a ty::TyCtxt<'tcx>,
            param_env: ty::ParamEnv<'tcx>,
        }
        impl<'a, 'tcx> ty::fold::TypeFolder<'tcx> for Normalizer<'a, 'tcx> {
            fn tcx(&self) -> ty::TyCtxt<'tcx> {
                *self.tcx
            }

            fn fold_mir_const(&mut self, c: mir::ConstantKind<'tcx>) -> mir::ConstantKind<'tcx> {
                // rustc by default panics when we execute this TypeFolder on a mir::* type,
                // but we want to resolve associated types when we retrieve a local mir::Body
                c
            }

            fn fold_ty(&mut self, ty: ty::Ty<'tcx>) -> ty::Ty<'tcx> {
                match ty.kind() {
                    ty::TyKind::Projection(_) => {
                        let normalized = self.tcx.infer_ctxt().enter(|infcx| {
                            use prusti_rustc_interface::trait_selection::traits::{fully_normalize, ObligationCause, FulfillmentContext};

                            let normalization_result = fully_normalize(
                                &infcx,
                                FulfillmentContext::new(),
                                ObligationCause::dummy(),
                                self.param_env,
                                ty
                            );

                            match normalization_result {
                                Ok(res) => res,
                                Err(errors) => {
                                    debug!("Error while resolving associated types: {:?}", errors);
                                    ty
                                }
                            }
                        });
                        normalized.super_fold_with(self)
                    }
                    _ => ty.super_fold_with(self)
                }
            }
        }

        normalizable.fold_with(&mut Normalizer {tcx: &self.tcx, param_env})
    }

    fn any_type_needs_infer<T: ty::TypeFoldable<'tcx>>(&self, t: T) -> bool {
        // Helper
        fn is_nested_ty(ty: ty::Ty<'_>) -> bool {
            let mut walker = ty.walk();
            let first = walker.next().unwrap().expect_ty();
            assert!(ty == first);
            walker.next().is_some()
        }

        // Visitor
        struct NeedsInfer;
        impl<'tcx> ty::TypeVisitor<'tcx> for NeedsInfer {
            type BreakTy = ();

            fn visit_ty(&mut self, ty: ty::Ty<'tcx>) -> std::ops::ControlFlow<Self::BreakTy> {
                use prusti_rustc_interface::middle::ty::{TypeVisitable, TypeSuperVisitable};
                if is_nested_ty(ty) {
                    ty.super_visit_with(self)
                } else if ty.needs_infer() {
                    std::ops::ControlFlow::BREAK
                } else {
                    std::ops::ControlFlow::CONTINUE
                }
            }
        }

        t.visit_with(&mut NeedsInfer).is_break()
    }
}<|MERGE_RESOLUTION|>--- conflicted
+++ resolved
@@ -12,11 +12,8 @@
 use prusti_rustc_interface::middle::ty::{self, Binder, BoundConstness, ImplPolarity, TraitPredicate, TraitRef, TyCtxt};
 use prusti_rustc_interface::middle::ty::subst::{Subst, SubstsRef};
 use prusti_rustc_interface::trait_selection::infer::{InferCtxtExt, TyCtxtInferExt};
-<<<<<<< HEAD
 use prusti_rustc_interface::middle::ty::TypeSuperFoldable;
-=======
 use prusti_rustc_interface::trait_selection::traits::{ImplSource, Obligation, ObligationCause, SelectionContext};
->>>>>>> a78a76d6
 use std::path::PathBuf;
 use prusti_rustc_interface::errors::{DiagnosticBuilder, EmissionGuarantee, MultiSpan};
 use prusti_rustc_interface::span::{Span, symbol::Symbol};
@@ -622,7 +619,7 @@
                 match ty.kind() {
                     ty::TyKind::Projection(_) => {
                         let normalized = self.tcx.infer_ctxt().enter(|infcx| {
-                            use prusti_rustc_interface::trait_selection::traits::{fully_normalize, ObligationCause, FulfillmentContext};
+                            use prusti_rustc_interface::trait_selection::traits::{fully_normalize, FulfillmentContext};
 
                             let normalization_result = fully_normalize(
                                 &infcx,
