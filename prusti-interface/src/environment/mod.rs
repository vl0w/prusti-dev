--- conflicted
+++ resolved
@@ -12,6 +12,7 @@
 use prusti_rustc_interface::middle::ty::{self, TyCtxt};
 use prusti_rustc_interface::middle::ty::subst::{Subst, SubstsRef};
 use prusti_rustc_interface::trait_selection::infer::{InferCtxtExt, TyCtxtInferExt};
+use prusti_rustc_interface::middle::ty::TypeSuperFoldable;
 use std::path::PathBuf;
 use prusti_rustc_interface::errors::{DiagnosticBuilder, EmissionGuarantee, MultiSpan};
 use prusti_rustc_interface::span::{Span, symbol::Symbol};
@@ -500,17 +501,10 @@
         called_def_id: ProcedureDefId, // what are we calling?
         call_substs: SubstsRef<'tcx>,
     ) -> (ProcedureDefId, SubstsRef<'tcx>) {
-<<<<<<< HEAD
         // Avoids a compiler-internal panic
         // this check ignores any lifetimes/regions, which at this point would
         // need inference. They are thus ignored.
         if self.any_type_needs_infer(call_substs) {
-=======
-        use prusti_rustc_interface::middle::ty::TypeFoldable;
-
-        // avoids a compiler-internal panic
-        if call_substs.needs_infer() {
->>>>>>> 35642286
             return (called_def_id, call_substs);
         }
 
@@ -532,12 +526,8 @@
         // Normalize the type to account for associated types
         let ty = self.resolve_assoc_types(ty, param_env);
         let ty = self.tcx.erase_late_bound_regions(ty);
-<<<<<<< HEAD
         let ty = self.tcx.erase_regions(ty);
-        ty.is_copy_modulo_regions(self.tcx.at(rustc_span::DUMMY_SP), param_env)
-=======
         ty.is_copy_modulo_regions(self.tcx.at(prusti_rustc_interface::span::DUMMY_SP), param_env)
->>>>>>> 35642286
     }
 
     /// Checks whether the given type implements the trait with the given DefId.
@@ -603,7 +593,7 @@
                 match ty.kind() {
                     ty::TyKind::Projection(_) => {
                         let normalized = self.tcx.infer_ctxt().enter(|infcx| {
-                            use rustc_trait_selection::traits::{fully_normalize, ObligationCause, FulfillmentContext};
+                            use prusti_rustc_interface::trait_selection::traits::{fully_normalize, ObligationCause, FulfillmentContext};
 
                             let normalization_result = fully_normalize(
                                 &infcx,
@@ -628,7 +618,6 @@
             }
         }
 
-        use crate::rustc_middle::ty::TypeFoldable;
         normalizable.fold_with(&mut Normalizer {tcx: &self.tcx, param_env})
     }
 
@@ -647,7 +636,7 @@
             type BreakTy = ();
 
             fn visit_ty(&mut self, ty: ty::Ty<'tcx>) -> std::ops::ControlFlow<Self::BreakTy> {
-                use crate::rustc_middle::ty::TypeFoldable;
+                use prusti_rustc_interface::middle::ty::TypeFoldable;
                 if is_nested_ty(ty) {
                     ty.super_visit_with(self)
                 } else if ty.needs_infer() {
