// This Source Code Form is subject to the terms of the Mozilla Public
// License, v. 2.0. If a copy of the MPL was not distributed with this
// file, You can obtain one at http://mozilla.org/MPL/2.0/.

use rustc::hir::def_id::DefId;
use rustc::hir;
use rustc::mir;
use rustc::ty;
use std::collections::HashMap;
use std::collections::HashSet;
<<<<<<< HEAD
use rustc_hash::FxHashMap;
=======
use std::iter::FromIterator;
>>>>>>> 0cefda82
use std::fmt;
use super::loops;
use super::borrowck::{facts, regions};
use std::fs::File;
use polonius_engine::{Algorithm, Output, Atom};
use std::path::PathBuf;

#[derive(Clone, Debug)]
pub struct LoanPlaces<'tcx> {
    pub dest: mir::Place<'tcx>,
    pub source: mir::Rvalue<'tcx>,
    pub location: mir::Location,
}

pub struct LoopMagicWand {
    /// Basic block that is the loop head.
    loop_id: mir::BasicBlock,
    /// The reference on the left hand side of the magic wand.
    variable: mir::Local,
    /// The region of the reference.
    region: facts::Region,
    /// Loans that are kept alive by this reference.
    loans: Vec<facts::Loan>,
}

impl fmt::Debug for LoopMagicWand {

    fn fmt(&self, f: &mut fmt::Formatter) -> fmt::Result {
        write!(f, "({:?}:{:?} --* ", self.variable, self.region)?;
        for loan in self.loans.iter() {
            write!(f, "{:?},", loan)?;
        }
        write!(f, ")")
    }
}

pub enum ReborrowingKind {
    Assignment {
        /// The actual loan that expired.
        loan: facts::Loan,
    },
    Call {
        /// The actual loan that expired.
        loan: facts::Loan,
        /// MIR local variable used as a target to which the result was assigned.
        variable: mir::Local,
        /// The region of the MIR local variable.
        region: facts::Region,
    },
    Loop,
}

pub enum ReborrowingBranching {
    /// This node is a leaf node.
    Leaf,
    /// This node has a single child, no branch is needed.
    Single {
        child: Box<ReborrowingNode>,
    },
    /// This node has multiple children, a ghost variable based
    /// branching is needed.
    Multiple {
        children: Vec<ReborrowingNode>,
    }
}

pub struct ReborrowingNode {
    kind: ReborrowingKind,
    branching: ReborrowingBranching,
}

impl fmt::Debug for ReborrowingNode {

    fn fmt(&self, f: &mut fmt::Formatter) -> fmt::Result {
        match self.kind {
            ReborrowingKind::Assignment { ref loan } => {
                write!(f, "{:?}", loan)?;
            }
            ReborrowingKind::Call { ref loan, ref variable, ref region } => {
                write!(f, "Call({:?}, {:?}:{:?})", loan, variable, region)?;
            }
            ReborrowingKind::Loop => {
                unimplemented!();
            }
        }
        match self.branching {
            ReborrowingBranching::Leaf => {
                write!(f, "▪")?;
            }
            ReborrowingBranching::Single { box ref child }  => {
                write!(f, "→")?;
                child.fmt(f)?;
            }
            ReborrowingBranching::Multiple { ref children }  => {
                write!(f, "→ ⟦")?;
                for child in children.iter() {
                    child.fmt(f)?;
                    write!(f, ",")?;
                }
                write!(f, "⟧")?;
            }
        }
        Ok(())
    }
}

pub struct ReborrowingTree {
    root: ReborrowingNode,
}

impl fmt::Debug for ReborrowingTree {

    fn fmt(&self, f: &mut fmt::Formatter) -> fmt::Result {
        self.root.fmt(f)
    }
}

pub struct ReborrowingForest {
    trees: Vec<ReborrowingTree>,
}

impl ToString for ReborrowingForest {

    fn to_string(&self) -> String {
        let trees: Vec<_> = self.trees.iter().map(|tree| format!("{:?}", tree)).collect();
        trees.join(";")
    }
}

pub struct PoloniusInfo<'a, 'tcx: 'a> {
    mir: &'a mir::Mir<'tcx>,
    pub(crate) borrowck_in_facts: facts::AllInputFacts,
    pub(crate) borrowck_out_facts: facts::AllOutputFacts,
    pub(crate) interner: facts::Interner,
    /// Position at which a specific loan was created.
    pub(crate) loan_position: HashMap<facts::Loan, mir::Location>,
    pub(crate) call_magic_wands: HashMap<facts::Loan, mir::Local>,
    pub(crate) variable_regions: HashMap<mir::Local, facts::Region>,
    pub(crate) additional_facts: AdditionalFacts,
    /// Loop head → Vector of magic wands in that loop.
    pub(crate) loop_magic_wands: HashMap<mir::BasicBlock, Vec<LoopMagicWand>>,
}

impl<'a, 'tcx: 'a> PoloniusInfo<'a, 'tcx> {
    pub fn new(tcx: ty::TyCtxt, def_id: DefId, mir: &'a mir::Mir<'tcx>) -> Self {
        // Read Polonius facts.
        let def_path = tcx.hir.def_path(def_id);
        let dir_path = PathBuf::from("nll-facts").join(def_path.to_filename_friendly_no_crate());
        debug!("Reading facts from: {:?}", dir_path);
        let mut facts_loader = facts::FactLoader::new();
        facts_loader.load_all_facts(&dir_path);

        // Read relations between region IDs and local variables.
        let renumber_path = PathBuf::from(format!(
            "log/mir/rustc.{}.-------.renumber.0.mir",
            def_path.to_filename_friendly_no_crate()));
        debug!("Renumber path: {:?}", renumber_path);
        let variable_regions = regions::load_variable_regions(&renumber_path).unwrap();

        //let mir = tcx.mir_validated(def_id).borrow();

        let mut call_magic_wands = HashMap::new();

        let mut all_facts = facts_loader.facts;
        {
            // TODO: Refactor.
            // The code that adds a creation of a new borrow for each
            // move of a borrow.

            // Find the last loan index.
            let mut last_loan_id = 0;
            for (_, loan, _) in all_facts.borrow_region.iter() {
                if loan.index() > last_loan_id {
                    last_loan_id = loan.index();
                }
            }
            last_loan_id += 1;

            // Create a map from points to (region1, region2) vectors.
            let universal_region = &all_facts.universal_region;
            let mut outlives_at_point = HashMap::new();
            for (region1, region2, point) in all_facts.outlives.iter() {
                if !universal_region.contains(region1) && !universal_region.contains(region2) {
                    let outlives = outlives_at_point.entry(point).or_insert(vec![]);
                    outlives.push((region1, region2));
                }
            }

            // Create new borrow_region facts for points where is only one outlives
            // fact and there is not a borrow_region fact already.
            let borrow_region = &mut all_facts.borrow_region;
            for (point, mut regions) in outlives_at_point {
                if borrow_region.iter().all(|(_, _, loan_point)| loan_point != point) {
                    let location = facts_loader.interner.get_point(*point).location.clone();
                    if regions.len() > 1 {
                        let call_destination = get_call_destination(&mir, location);
                        if let Some(place) = call_destination {
                            debug!("Adding for call destination:");
                            for &(region1, region2) in regions.iter() {
                                debug!("{:?} {:?} {:?}", location, region1, region2);
                            }
                            match place {
                                mir::Place::Local(local) => {
                                    if let Some(var_region) = variable_regions.get(&local) {
                                        debug!("var_region = {:?} loan = {}", var_region, last_loan_id);
                                        let loan = facts::Loan::from(last_loan_id);
                                        borrow_region.push(
                                            (*var_region,
                                             loan,
                                             *point));
                                        last_loan_id += 1;
                                        call_magic_wands.insert(loan, local);
                                    }
                                }
                                x => unimplemented!("{:?}", x)
                            }
                        }
                    } else if is_assignment(&mir, location) {
                        let (_region1, region2) = regions.pop().unwrap();
                        borrow_region.push((*region2, facts::Loan::from(last_loan_id), *point));
                        debug!("Adding generic: {:?} {:?} {:?} {}", _region1, region2, location, last_loan_id);
                        last_loan_id += 1;
                    }
                }
            }
        }

        let output = Output::compute(&all_facts, Algorithm::Naive, true);

        let interner = facts_loader.interner;
        let loan_position = all_facts.borrow_region
            .iter()
            .map(|&(_, loan, point_index)| {
                let point = interner.get_point(point_index);
                (loan, point.location)
            })
            .collect();

        let additional_facts = AdditionalFacts::new(&all_facts, &output);

        PoloniusInfo {
            mir: mir,
            borrowck_in_facts: all_facts,
            borrowck_out_facts: output,
            interner: interner,
            loan_position: loan_position,
            call_magic_wands: call_magic_wands,
            variable_regions: variable_regions,
            additional_facts: additional_facts,
            loop_magic_wands: HashMap::new(),
        }
    }

    fn get_point(&self, location: mir::Location, point_type: facts::PointType) -> facts::PointIndex {
        let point = facts::Point {
            location: location,
            typ: point_type,
        };
        self.interner.get_point_index(&point)
    }

<<<<<<< HEAD
    /// Get loans that dye at the given location.
    pub(crate) fn get_dying_loans(&self, location: mir::Location) -> Vec<facts::Loan> {
        self.get_dying_loans_from(location, &self.borrowck_out_facts.borrow_live_at)
    }

    /// Get loans that dye at the given location.
    pub(crate) fn get_dying_zombie_loans(&self, location: mir::Location) -> Vec<facts::Loan> {
        self.get_dying_loans_from(location, &self.additional_facts.zombie_borrow_live_at)
    }

    /// Get loans that dye at the given location from the given ``borrow_live_at``.
    fn get_dying_loans_from(&self, location: mir::Location,
                            borrow_live_at: &FxHashMap<facts::PointIndex, Vec<facts::Loan>>
                            ) -> Vec<facts::Loan> {
=======
    /// Get loans that are active (including those that are about to die) at the given location.
    pub fn get_active_loans(&self, location: mir::Location) -> Vec<facts::Loan> {
>>>>>>> 0cefda82
        let start_point = self.get_point(location, facts::PointType::Start);
        let mid_point = self.get_point(location, facts::PointType::Mid);

        if let Some(mid_loans) = borrow_live_at.get(&mid_point) {
            let mut mid_loans = mid_loans.clone();
            mid_loans.sort();
            let default_vec = vec![];
            let start_loans = borrow_live_at
                .get(&start_point)
                .unwrap_or(&default_vec);
            let mut start_loans = start_loans.clone();
            start_loans.sort();
            debug!("start_loans = {:?}", start_loans);
            debug!("mid_loans = {:?}", mid_loans);
            // Loans are created in mid point, so mid_point may contain more loans than the start
            // point.
            assert!(start_loans.iter().all(|loan| mid_loans.contains(loan)));


            // Filter loans that are not missing in all successors.
            mid_loans
<<<<<<< HEAD
                .into_iter()
                .filter(|loan| {
                    !successors
                        .iter()
                        .any(|successor_location| {
                            let point = self.get_point(*successor_location, facts::PointType::Start);
                            borrow_live_at
                                .get(&point)
                                .map_or(false, |successor_loans| {
                                    successor_loans.contains(loan)
                                })
                        })
                })
                .collect()
=======
>>>>>>> 0cefda82
        } else {
            assert!(borrow_live_at.get(&start_point).is_none());
            vec![]
        }
    }

    /// Get loans that die *at* (that is, exactly after) the given location.
    pub fn get_loans_dying_at(&self, location: mir::Location) -> Vec<facts::Loan> {
        let successors = self.get_successors(location);
        self.get_active_loans(location)
            .into_iter()
            .filter(|loan| {
                !successors
                    .iter()
                    .any(|successor_location| {
                        let point = self.get_point(*successor_location, facts::PointType::Start);
                        self.borrowck_out_facts
                            .borrow_live_at
                            .get(&point)
                            .map_or(false, |successor_loans| {
                                successor_loans.contains(loan)
                            })
                    })
            })
            .collect()
    }

    /// Get loans that die between two consecutive locations
    pub fn get_loans_dying_between(&self, initial_loc: mir::Location, final_loc: mir::Location) -> Vec<facts::Loan> {
        debug_assert!(self.get_successors(initial_loc).contains(&final_loc));
        self.get_active_loans(initial_loc)
            .into_iter()
            .filter(|loan| {
                let point = self.get_point(final_loc, facts::PointType::Start);
                self.borrowck_out_facts
                    .borrow_live_at
                    .get(&point)
                    .map_or(true, |successor_loans| {
                        !successor_loans.contains(loan)
                    })
            })
            .collect()
    }

    /// Get loans that die exactly before the given location, but not *at* any of the predecessors.
    /// Note: we don't handle a loan that dies just in a subset of the incoming CFG edges.
    pub fn get_loans_dying_before(&self, location: mir::Location) -> Vec<facts::Loan> {
        let mut predecessors = self.get_predecessors(location);
        let mut dying_before: Option<HashSet<facts::Loan>> = None;
        for predecessor in predecessors.drain(..) {
            let dying_at_predecessor: HashSet<_> = HashSet::from_iter(
                self.get_loans_dying_at(predecessor)
            );
            let dying_between: HashSet<_> = HashSet::from_iter(
                self.get_loans_dying_between(predecessor, location)
            );
            let dying_before_loc: HashSet<_> = dying_between.difference(&dying_at_predecessor).cloned().collect();
            if let Some(ref dying_before_content) = dying_before {
                if dying_before_content != &dying_before_loc {
                    debug!("Incoming CFG edges have different expiring loans");
                    return vec![];
                }
            } else {
                dying_before = Some(dying_before_loc);
            }
        }
        dying_before.map(|d| d.into_iter().collect()).unwrap_or(vec![])
    }

    /// Convert a facts::Loan to LoanPlaces<'tcx> (if possible)
    pub fn get_loan_places(&self, loan: &facts::Loan) -> Option<LoanPlaces<'tcx>> {
        let loan_location = self.loan_position[loan];
        let mir_block = &self.mir[loan_location.block];
        if loan_location.statement_index < mir_block.statements.len() {
            let mir_stmt = &mir_block.statements[loan_location.statement_index];
            match mir_stmt.kind {
                mir::StatementKind::Assign(ref lhs_place, ref rvalue) => {
                    Some(
                        LoanPlaces {
                            dest: lhs_place.clone(),
                            source: rvalue.clone(),
                            location: loan_location
                        }
                    )
                }

                ref x => {
                    debug!("Borrow starts at statement {:?}", x);
                    None
                }
            }
        } else {
            None
        }
    }

    /// Find minimal elements that are the tree roots.
    fn find_loan_roots(&self, loans: &[facts::Loan]) -> Vec<facts::Loan> {
        let mut roots = Vec::new();
        for &loan in loans.iter() {
            let is_smallest = !loans
                .iter()
                .any(|&other_loan| {
                    self.additional_facts.reborrows.contains(&(other_loan, loan))
                });
            debug!("loan={:?} is_smallest={}", loan, is_smallest);
            if is_smallest {
                roots.push(loan);
            }
        }
        roots
    }

    pub fn construct_reborrowing_forest(&self, loans: &[facts::Loan]) -> ReborrowingForest {
        let roots = self.find_loan_roots(loans);

        // Reconstruct the tree from each root.
        let mut trees = Vec::new();
        for &root in roots.iter() {
            let tree = ReborrowingTree {
                root: self.construct_reborrowing_tree(&loans, root),
            };
            trees.push(tree);
        }

        let mut forest = ReborrowingForest {
            trees: trees,
        };
        forest
    }

    fn construct_reborrowing_tree(&self, loans: &[facts::Loan],
                                  node: facts::Loan) -> ReborrowingNode {

        let kind = if let Some(local) = self.call_magic_wands.get(&node) {
            let region = self.variable_regions[&local];
            ReborrowingKind::Call {
                loan: node,
                variable: *local,
                region: region,
            }
        } else {
            ReborrowingKind::Assignment {
                loan: node,
            }
        };
        let mut children = Vec::new();
        for &loan in loans.iter() {
            if self.additional_facts.reborrows_direct.contains(&(node, loan)) {
                children.push(loan);
            }
        }
        let branching = if children.len() == 1 {
            let child = children.pop().unwrap();
            ReborrowingBranching::Single {
                child: box self.construct_reborrowing_tree(loans, child),
            }
        } else if children.len() > 1 {
            ReborrowingBranching::Multiple {
                children: children.iter().map(|&child| {
                    self.construct_reborrowing_tree(loans, child)
                }).collect(),
            }
        } else {
            ReborrowingBranching::Leaf
        };
        ReborrowingNode {
            kind: kind,
            branching: branching,
        }
    }

    pub fn add_loop_magic_wand(&mut self, loop_head: mir::BasicBlock,
                               loop_info: &loops::ProcedureLoops,
                               local: mir::Local) {
        let region = self.variable_regions[&local];
        let location = mir::Location {
            block: loop_head,
            statement_index: 0,
        };
        let point = self.get_point(location, facts::PointType::Start);
        let restricts_map = &self.borrowck_out_facts.restricts;
        let restricts_at_point = restricts_map.get(&point);
        let restricts = restricts_at_point.as_ref().expect("BUG: No restricts");
        let loans = restricts.get(&region).expect("BUG: no loans");
        let loans: Vec<_> = loans
            .iter()
            .filter(|loan| {
                // Drop all loans that are from inside of the loop.
                let loan_block = self.loan_position[loan].block;
                !loop_info.is_block_in_loop(loop_head, loan_block)
            })
            .cloned()
            .collect();
        let roots = self.find_loan_roots(&loans);
        let magic_wand = LoopMagicWand {
            loop_id: loop_head,
            variable: local,
            region: region,
            loans: roots,
        };
        let mut entry = self.loop_magic_wands.entry(loop_head).or_insert(Vec::new());
        entry.push(magic_wand);
    }

    fn get_successors(&self, location: mir::Location) -> Vec<mir::Location> {
        let statements_len = self.mir[location.block].statements.len();
        if location.statement_index < statements_len {
            vec![mir::Location {
                statement_index: location.statement_index + 1,
                .. location
            }]
        } else {
            let mut successors = Vec::new();
            for successor in self.mir[location.block].terminator.as_ref().unwrap().successors() {
                successors.push(mir::Location {
                    block: *successor,
                    statement_index: 0,
                });
            }
            successors
        }
    }

    fn get_predecessors(&self, location: mir::Location) -> Vec<mir::Location> {
        if location.statement_index > 0 {
            vec![mir::Location {
                statement_index: location.statement_index - 1,
                .. location
            }]
        } else {
            debug_assert!(location.statement_index == 0);
            let mut predecessors = HashSet::new();
            for (bbi, bb_data) in self.mir.basic_blocks().iter_enumerated() {
                for &bb_successor in bb_data.terminator.as_ref().unwrap().successors() {
                    if bb_successor == location.block {
                        predecessors.insert(mir::Location {
                            block: bbi,
                            statement_index: bb_data.statements.len(),
                        });
                    }
                }
            }
            predecessors.into_iter().collect()
        }
    }
}

/// Extract the call terminator at the location. Otherwise return None.
fn is_assignment<'tcx>(mir: &mir::Mir<'tcx>,
                 location: mir::Location) -> bool {
    let mir::BasicBlockData { ref statements, .. } = mir[location.block];
    if statements.len() == location.statement_index {
        return false;
    }
    match statements[location.statement_index].kind {
        mir::StatementKind::Assign { .. } => true,
        _ => false,
    }
}

/// Extract the call terminator at the location. Otherwise return None.
fn get_call_destination<'tcx>(mir: &mir::Mir<'tcx>,
                              location: mir::Location) -> Option<mir::Place<'tcx>> {
    let mir::BasicBlockData { ref statements, ref terminator, .. } = mir[location.block];
    if statements.len() != location.statement_index {
        return None;
    }
    match terminator.as_ref().unwrap().kind {
        mir::TerminatorKind::Call { ref destination, .. } => {
            if let Some((ref place, _)) = destination {
                Some(place.clone())
            } else {
                None
            }
        }
        ref x => {
            panic!("Expected call, got {:?} at {:?}", x, location);
        }
    }
}


/// Additional facts derived from the borrow checker facts.
pub struct AdditionalFacts {
    /// A list of loans sorted by id.
    pub loans: Vec<facts::Loan>,
    /// The ``reborrows`` facts are needed for removing “fake” loans: at
    /// a specific program point there are often more than one loan active,
    /// but we are interested in only one of them, which is the original one.
    /// Therefore, we find all loans that are reborrows of the original loan
    /// and remove them. Reborrowing is defined as follows:
    ///
    /// ```datalog
    /// reborrows(Loan, Loan);
    /// reborrows(L1, L2) :-
    ///     borrow_region(R, L1, P),
    ///     restricts(R, P, L2).
    /// reborrows(L1, L3) :-
    ///     reborrows(L1, L2),
    ///     reborrows(L2, L3).
    /// ```
    pub reborrows: Vec<(facts::Loan, facts::Loan)>,
    /// Non-transitive `reborrows`.
    pub reborrows_direct: Vec<(facts::Loan, facts::Loan)>,
    /// The ``zombie_requires`` facts are ``requires`` facts for the loans
    /// that were killed.
    ///
    /// ```datalog
    /// zombie_requires(Region, Loan, Point);
    /// zombie_requires(R, L, Q) :-
    ///     requires(R, L, P),
    ///     killed(L, P),
    ///     cfg_edge(P, Q),
    ///     region_live_at(R, Q).
    /// zombie_requires(R2, L, P) :-
    ///     zombie_requires(R1, L, P),
    ///     subset(R1, R2, P).
    /// zombie_requires(R, L, Q) :-
    ///     zombie_requires(R, L, P),
    ///     cfg_edge(P, Q),
    ///     region_live_at(R, Q).
    /// ```
    pub zombie_requires: FxHashMap<facts::PointIndex, FxHashMap<facts::Region, HashSet<facts::Loan>>>,
    /// The ``zombie_borrow_live_at`` facts are ``borrow_live_at`` facts
    /// for the loans that were killed.
    ///
    /// ```datalog
    /// zombie_borrow_live_at(L, P) :-
    ///     zombie_requires(R, L, P),
    ///     region_live_at(R, P).
    /// ```
    pub zombie_borrow_live_at: FxHashMap<facts::PointIndex, Vec<facts::Loan>>,
    /// Which loans were killed (become zombies) at a given point.
    pub borrow_become_zombie_at: FxHashMap<facts::PointIndex, Vec<facts::Loan>>,
}


impl AdditionalFacts {

    /// Derive ``zombie_requires``.
    fn derive_zombie_requires(all_facts: &facts::AllInputFacts,
                              output: &facts::AllOutputFacts
                              ) -> (
                                  FxHashMap<facts::PointIndex, FxHashMap<facts::Region, HashSet<facts::Loan>>>,
                                  FxHashMap<facts::PointIndex, Vec<facts::Loan>>,
                                  FxHashMap<facts::PointIndex, Vec<facts::Loan>>) {

        use datafrog::{Iteration, Relation};
        use self::facts::{PointIndex as Point, Loan, Region};

        let mut iteration = Iteration::new();

        // Variables that are outputs of our computation.
        let zombie_requires = iteration.variable::<(Region, Loan, Point)>("zombie_requires");
        let zombie_borrow_live_at = iteration.variable::<(Loan, Point)>("zombie_borrow_live_at");
        let borrow_become_zombie_at = iteration.variable::<(Loan, Point)>("borrow_become_zombie_at");

        // Variables for initial data.
        let requires_lp = iteration.variable::<((Loan, Point), Region)>("requires_lp");
        let killed = iteration.variable::<((Loan, Point), ())>("killed");
        let cfg_edge_p = iteration.variable::<(Point, Point)>("cfg_edge_p");
        let region_live_at = iteration.variable::<((Region, Point), ())>("region_live_at");
        let subset_r1p = iteration.variable::<((Region, Point), Region)>("subset_r1p");

        // Temporaries as we perform a multi-way join.
        let zombie_requires_rp = iteration.variable_indistinct("zombie_requires_rp");
        let zombie_requires_p = iteration.variable_indistinct("zombie_requires_p");
        let zombie_requires_1 = iteration.variable_indistinct("zombie_requires_1");
        let zombie_requires_2 = iteration.variable_indistinct("zombie_requires_2");
        let zombie_requires_3 = iteration.variable_indistinct("zombie_requires_3");
        let zombie_requires_4 = iteration.variable_indistinct("zombie_requires_4");

        // Load initial facts.
        requires_lp.insert(Relation::from(
            output.restricts.iter().flat_map(
                |(&point, region_map)|
                region_map.iter().flat_map(
                    move |(&region, loans)|
                    loans.iter().map(move |&loan| ((loan, point), region))
                )
            )
        ));
        killed.insert(Relation::from(
            all_facts.killed.iter().map(
                |&(loan, point)|
                ((loan, point), ())
            )
        ));
        cfg_edge_p.insert(all_facts.cfg_edge.clone().into());
        region_live_at.insert(Relation::from(
            all_facts.region_live_at.iter().map(|&(r, p)| ((r, p), ())),
        ));
        subset_r1p.insert(Relation::from(
            output.subset.iter().flat_map(
                |(&point, subset_map)|
                subset_map.iter().flat_map(
                    move |(&region1, regions)|
                    regions.iter().map(move |&region2| ((region1, point), region2))
                )
            )
        ));

        while iteration.changed() {

            zombie_requires_rp.from_map(&zombie_requires, |&(r, l, p)| ((r, p), l));
            zombie_requires_p.from_map(&zombie_requires, |&(r, l, p)| (p, (l, r)));

            // zombie_requires(R, L, Q) :-
            //     requires(R, L, P),
            //     killed(L, P),
            //     cfg_edge(P, Q),
            //     region_live_at(R, Q).
            zombie_requires_1.from_join(&requires_lp, &killed, |&(l, p), &r, _| (p, (l, r)));
            zombie_requires_2.from_join(&zombie_requires_1, &cfg_edge_p, |&_p, &(l, r), &q| ((r, q), l));
            zombie_requires.from_join(&zombie_requires_2, &region_live_at, |&(r, q), &l, &()| (r, l, q));
            zombie_requires_4.from_join(&zombie_requires_1, &cfg_edge_p, |&p, &(l, r), &q| ((r, q), (p, l)));
            borrow_become_zombie_at.from_join(&zombie_requires_4, &region_live_at, |_, &(p, l), &()| (l, p));

            // zombie_requires(R2, L, P) :-
            //     zombie_requires(R1, L, P),
            //     subset(R1, R2, P).
            zombie_requires.from_join(&zombie_requires_rp, &subset_r1p, |&(_r1, p), &b, &r2| (r2, b, p));

            // zombie_requires(R, L, Q) :-
            //     zombie_requires(R, L, P),
            //     cfg_edge(P, Q),
            //     region_live_at(R, Q).
            zombie_requires_3.from_join(&zombie_requires_p, &cfg_edge_p, |&_p, &(l, r), &q| ((r, q), l));
            zombie_requires.from_join(&zombie_requires_3, &region_live_at, |&(r, q), &l, &()| (r, l, q));

            // zombie_borrow_live_at(L, P) :-
            //     zombie_requires(R, L, P),
            //     region_live_at(R, P).
            zombie_borrow_live_at.from_join(&zombie_requires_rp, &region_live_at, |&(_r, p), &l, &()| (l, p));
        }

        let zombie_requires = zombie_requires.complete();
        let mut zombie_requires_map = FxHashMap::default();
        for (region, loan, point) in &zombie_requires.elements {
            zombie_requires_map
                .entry(*point)
                .or_insert(FxHashMap::default())
                .entry(*region)
                .or_insert(HashSet::new())
                .insert(*loan);
        }

        let zombie_borrow_live_at = zombie_borrow_live_at.complete();
        let mut zombie_borrow_live_at_map = FxHashMap::default();
        for (loan, point) in &zombie_borrow_live_at.elements {
            zombie_borrow_live_at_map
                .entry(*point)
                .or_insert(Vec::new())
                .push(*loan);
        }

        let borrow_become_zombie_at = borrow_become_zombie_at.complete();
        let mut borrow_become_zombie_at_map = FxHashMap::default();
        for (loan, point) in &borrow_become_zombie_at.elements {
            borrow_become_zombie_at_map
                .entry(*point)
                .or_insert(Vec::new())
                .push(*loan);
        }

        (zombie_requires_map, zombie_borrow_live_at_map, borrow_become_zombie_at_map)
    }

    /// Derive additional facts from the borrow checker facts.
    pub fn new(all_facts: &facts::AllInputFacts,
               output: &facts::AllOutputFacts) -> AdditionalFacts {

        use datafrog::{Iteration, Relation};
        use self::facts::{PointIndex as Point, Loan, Region};

        let (zombie_requires, zombie_borrow_live_at, borrow_become_zombie_at) =
            Self::derive_zombie_requires(all_facts, output);

        let mut iteration = Iteration::new();

        // Variables that are outputs of our computation.
        let reborrows = iteration.variable::<(Loan, Loan)>("reborrows");

        // Variables for initial data.
        let restricts = iteration.variable::<((Point, Region), Loan)>("restricts");
        let borrow_region = iteration.variable::<((Point, Region), Loan)>("borrow_region");

        // Load initial data.
        restricts.insert(Relation::from(
            output.restricts.iter().flat_map(
                |(&point, region_map)|
                region_map.iter().flat_map(
                    move |(&region, loans)|
                    loans.iter().map(move |&loan| ((point, region), loan))
                )
            )
        ));
        restricts.insert(Relation::from(
            zombie_requires.iter().flat_map(
                |(&point, region_map)|
                region_map.iter().flat_map(
                    move |(&region, loans)|
                    loans.iter().map(move |&loan| ((point, region), loan))
                )
            )
        ));
        borrow_region.insert(Relation::from(
            all_facts.borrow_region.iter().map(|&(r, l, p)| ((p, r), l))
        ));

        // Temporaries for performing join.
        let reborrows_1 = iteration.variable_indistinct("reborrows_1");
        let reborrows_2 = iteration.variable_indistinct("reborrows_2");

        while iteration.changed() {

            // reborrows(L1, L2) :-
            //   borrow_region(R, L1, P),
            //   restricts(R, P, L2).
            reborrows.from_join(&borrow_region, &restricts, |_, &l1, &l2| (l1, l2));

            // Compute transitive closure of reborrows:
            // reborrows(L1, L3) :-
            //   reborrows(L1, L2),
            //   reborrows(L2, L3).
            reborrows_1.from_map(&reborrows, |&(l1, l2)| (l2, l1));
            reborrows_2.from_map(&reborrows, |&(l2, l3)| (l2, l3));
            reborrows.from_join(&reborrows_1, &reborrows_2, |_, &l1, &l3| (l1, l3));
        }

        // Remove reflexive edges.
        let reborrows: Vec<_> = reborrows
            .complete()
            .iter()
            .filter(|(l1, l2)| l1 != l2)
            .cloned()
            .collect();
        // A non-transitive version of reborrows.
        let mut reborrows_direct = Vec::new();
        for &(l1, l2) in reborrows.iter() {
            let is_l2_minimal = !reborrows
                .iter()
                .any(|&(l3, l4)| {
                    l4 == l2 && reborrows.contains(&(l1, l3))
                });
            if is_l2_minimal {
                reborrows_direct.push((l1, l2));
            }
        }
        // Compute the sorted list of all loans.
        let mut loans: Vec<_> = all_facts
            .borrow_region
            .iter()
            .map(|&(_, l, _)| l)
            .collect();
        loans.sort();

        AdditionalFacts {
            loans: loans,
            reborrows: reborrows,
            reborrows_direct: reborrows_direct,
            zombie_requires: zombie_requires,
            zombie_borrow_live_at: zombie_borrow_live_at,
            borrow_become_zombie_at: borrow_become_zombie_at,
        }
    }

}<|MERGE_RESOLUTION|>--- conflicted
+++ resolved
@@ -8,11 +8,8 @@
 use rustc::ty;
 use std::collections::HashMap;
 use std::collections::HashSet;
-<<<<<<< HEAD
 use rustc_hash::FxHashMap;
-=======
 use std::iter::FromIterator;
->>>>>>> 0cefda82
 use std::fmt;
 use super::loops;
 use super::borrowck::{facts, regions};
@@ -274,7 +271,6 @@
         self.interner.get_point_index(&point)
     }
 
-<<<<<<< HEAD
     /// Get loans that dye at the given location.
     pub(crate) fn get_dying_loans(&self, location: mir::Location) -> Vec<facts::Loan> {
         self.get_dying_loans_from(location, &self.borrowck_out_facts.borrow_live_at)
@@ -289,10 +285,6 @@
     fn get_dying_loans_from(&self, location: mir::Location,
                             borrow_live_at: &FxHashMap<facts::PointIndex, Vec<facts::Loan>>
                             ) -> Vec<facts::Loan> {
-=======
-    /// Get loans that are active (including those that are about to die) at the given location.
-    pub fn get_active_loans(&self, location: mir::Location) -> Vec<facts::Loan> {
->>>>>>> 0cefda82
         let start_point = self.get_point(location, facts::PointType::Start);
         let mid_point = self.get_point(location, facts::PointType::Mid);
 
@@ -314,7 +306,6 @@
 
             // Filter loans that are not missing in all successors.
             mid_loans
-<<<<<<< HEAD
                 .into_iter()
                 .filter(|loan| {
                     !successors
@@ -329,8 +320,35 @@
                         })
                 })
                 .collect()
-=======
->>>>>>> 0cefda82
+        } else {
+            assert!(borrow_live_at.get(&start_point).is_none());
+            vec![]
+        }
+    }
+
+    /// Get loans that are active (including those that are about to die) at the given location.
+    pub fn get_active_loans(&self, location: mir::Location) -> Vec<facts::Loan> {
+        let start_point = self.get_point(location, facts::PointType::Start);
+        let mid_point = self.get_point(location, facts::PointType::Mid);
+
+        if let Some(mid_loans) = borrow_live_at.get(&mid_point) {
+            let mut mid_loans = mid_loans.clone();
+            mid_loans.sort();
+            let default_vec = vec![];
+            let start_loans = borrow_live_at
+                .get(&start_point)
+                .unwrap_or(&default_vec);
+            let mut start_loans = start_loans.clone();
+            start_loans.sort();
+            debug!("start_loans = {:?}", start_loans);
+            debug!("mid_loans = {:?}", mid_loans);
+            // Loans are created in mid point, so mid_point may contain more loans than the start
+            // point.
+            assert!(start_loans.iter().all(|loan| mid_loans.contains(loan)));
+
+
+            // Filter loans that are not missing in all successors.
+            mid_loans
         } else {
             assert!(borrow_live_at.get(&start_point).is_none());
             vec![]
