//! Data structures for storing information about specifications.
//!
//! Please see the `parser.rs` file for more information about
//! specifications.

use serde::{Deserialize, Serialize};
use std::convert::TryFrom;
use std::fmt::{Display, Debug};
use uuid::Uuid;

#[derive(Clone, Copy, Debug, PartialEq, Eq)]
/// A specification type.
pub enum SpecType {
    /// Precondition of a procedure.
    Precondition,
    /// Postcondition of a procedure.
    Postcondition,
    /// Loop invariant or struct invariant
    Invariant,
    /// Predicate
    Predicate,
}

#[derive(Debug)]
/// A conversion from string into specification type error.
pub enum TryFromStringError {
    /// Reported when the string being converted is not one of the
    /// following: `requires`, `ensures`, `invariant`.
    UnknownSpecificationType,
}

impl<'a> TryFrom<&'a str> for SpecType {
    type Error = TryFromStringError;

    fn try_from(typ: &str) -> Result<SpecType, TryFromStringError> {
        match typ {
            "requires" => Ok(SpecType::Precondition),
            "ensures" => Ok(SpecType::Postcondition),
            "invariant" => Ok(SpecType::Invariant),
            "predicate" => Ok(SpecType::Predicate),
            _ => Err(TryFromStringError::UnknownSpecificationType),
        }
    }
}

#[derive(
    Debug, Default, PartialEq, Eq, Hash, Clone, Copy, Serialize, Deserialize, PartialOrd, Ord,
)]
/// A unique ID of the specification element such as entire precondition
/// or postcondition.
pub struct SpecificationId(Uuid);

/// A reference to a procedure specification.
#[derive(Debug, Clone, Copy)]
pub enum SpecIdRef {
    Precondition(SpecificationId),
    Postcondition(SpecificationId),
    Pledge {
        lhs: Option<SpecificationId>,
        rhs: SpecificationId,
    },
    Predicate(SpecificationId),
}

impl Display for SpecificationId {
    fn fmt(&self, f: &mut std::fmt::Formatter<'_>) -> std::fmt::Result {
        write!(
            f,
            "{}",
            self.0.to_simple().encode_lower(&mut Uuid::encode_buffer()),
        )
    }
}

impl std::convert::TryFrom<String> for SpecificationId {
    type Error = uuid::Error;
    fn try_from(value: String) -> Result<Self, Self::Error> {
        Uuid::parse_str(&value).map(Self)
    }
}

impl SpecificationId {
    pub fn dummy() -> Self {
        Self(Uuid::nil())
    }
}

pub(crate) struct SpecificationIdGenerator {}

impl SpecificationIdGenerator {
    pub(crate) fn new() -> Self {
        Self {}
    }
    pub(crate) fn generate(&mut self) -> SpecificationId {
        SpecificationId(Uuid::new_v4())
    }
}

<<<<<<< HEAD
pub(crate) struct NameGenerator {}

impl NameGenerator {
    pub(crate) fn new() -> Self { Self { } }
    pub(crate) fn generate_struct_name(&self, item: &syn::ItemImpl) -> Result<String, String> {
        let name_ty = self.generate_name_for_type(&*item.self_ty)?;
        let uuid = Uuid::new_v4().to_simple();
        Ok(format!("PrustiStruct{}_{}", name_ty, uuid))
    }

    pub(crate) fn generate_struct_name_for_trait(&self, item: &syn::ItemTrait) -> String {
        let uuid = Uuid::new_v4().to_simple();
        format!("PrustiTrait{}_{}", item.ident, uuid)
=======
pub(crate) fn generate_struct_name(item: &syn::ItemImpl) -> String {
    let uuid = Uuid::new_v4().to_simple();
    match &*item.self_ty {
        syn::Type::Path (ty_path) => {
            let path_str = String::from_iter(ty_path.path.segments.iter().map(|seg| seg.ident.to_string()));
            format!("PrustiStruct{}_{}", path_str, uuid)
        }
        // not a path, just use a UUID
        _ => format!("PrustiStruct_{}", uuid),
>>>>>>> a3415259
    }
}

<<<<<<< HEAD
    pub(crate) fn generate_mod_name(&self, ident: &syn::Ident) -> String {
        let uuid = Uuid::new_v4().to_simple();
        format!("{}_{}", ident, uuid)
    }

    fn generate_name_for_type(&self, ty: &syn::Type) -> Result<String, String> {
        Ok(match ty {
            syn::Type::Path(ty_path) => {
                ty_path.path.segments.iter()
                    .map(|seg| seg.ident.to_string())
                    .collect::<Vec<String>>()
                    .join("")
            },
            syn::Type::Slice(ty_slice) => {
                let ty = &*ty_slice.elem;
                format!("Slice{}", self.generate_name_for_type(ty)?.as_str())
            },
            _ => {
                return Err(format!("could not generate name for type {:?}", ty))
            }
        })
    }
}

#[cfg(test)]
mod tests {
    mod name_generator {
        use crate::specifications::common::NameGenerator;
        use regex::Regex;

        const PATTERN: &str = r#"(.*)([0-9a-fA-F]{32})"#;

        #[test]
        fn generate_name_for_slice() {
            let item: syn::ItemImpl = syn::parse_quote!{impl [i32] {}};

            let name_generator = NameGenerator {};
            let name = name_generator.generate_struct_name(&item).unwrap();

            assert_uuid_prefix("PrustiStructSlicei32_", &name);
        }

        #[test]
        fn generate_name_for_path() {
            let item: syn::ItemImpl = syn::parse_quote!{impl std::option::Option<i32> {}};
            let name_generator = NameGenerator {};
            let name = name_generator.generate_struct_name(&item).unwrap();
            assert_uuid_prefix("PrustiStructstdoptionOption_", &name);
        }

        fn assert_uuid_prefix(prefix: &str, actual: &str) {
            let re = Regex::new(PATTERN).unwrap();
            let captures = re.captures(actual)
                .expect(format!("Regex '{}' did not match '{}'", PATTERN, actual).as_str());
            assert_eq!(3, captures.len());
            assert_eq!(prefix, captures.get(1).unwrap().as_str());
        }
    }
=======
pub(crate) fn generate_struct_name_for_trait(item: &syn::ItemTrait) -> String {
    let uuid = Uuid::new_v4().to_simple();
    format!("PrustiTrait{}_{}", item.ident, uuid)
}

pub(crate) fn generate_mod_name(ident: &syn::Ident) -> String {
    let uuid = Uuid::new_v4().to_simple();
    format!("{}_{}", ident, uuid)
>>>>>>> a3415259
}<|MERGE_RESOLUTION|>--- conflicted
+++ resolved
@@ -96,63 +96,43 @@
     }
 }
 
-<<<<<<< HEAD
-pub(crate) struct NameGenerator {}
-
-impl NameGenerator {
-    pub(crate) fn new() -> Self { Self { } }
-    pub(crate) fn generate_struct_name(&self, item: &syn::ItemImpl) -> Result<String, String> {
-        let name_ty = self.generate_name_for_type(&*item.self_ty)?;
-        let uuid = Uuid::new_v4().to_simple();
-        Ok(format!("PrustiStruct{}_{}", name_ty, uuid))
-    }
-
-    pub(crate) fn generate_struct_name_for_trait(&self, item: &syn::ItemTrait) -> String {
-        let uuid = Uuid::new_v4().to_simple();
-        format!("PrustiTrait{}_{}", item.ident, uuid)
-=======
 pub(crate) fn generate_struct_name(item: &syn::ItemImpl) -> String {
     let uuid = Uuid::new_v4().to_simple();
-    match &*item.self_ty {
-        syn::Type::Path (ty_path) => {
-            let path_str = String::from_iter(ty_path.path.segments.iter().map(|seg| seg.ident.to_string()));
-            format!("PrustiStruct{}_{}", path_str, uuid)
+    let name_ty = generate_name_for_type(&*item.self_ty).unwrap_or_default();
+    format!("PrustiStruct{}_{}", name_ty, uuid)
+}
+
+pub(crate) fn generate_struct_name_for_trait(item: &syn::ItemTrait) -> String {
+    let uuid = Uuid::new_v4().to_simple();
+    format!("PrustiTrait{}_{}", item.ident, uuid)
+}
+
+pub(crate) fn generate_mod_name(ident: &syn::Ident) -> String {
+    let uuid = Uuid::new_v4().to_simple();
+    format!("{}_{}", ident, uuid)
+}
+
+fn generate_name_for_type(ty: &syn::Type) -> Option<String> {
+    match ty {
+        syn::Type::Path(ty_path) => {
+            Some(String::from_iter(ty_path.path.segments.iter()
+                .map(|seg| seg.ident.to_string())))
+        },
+        syn::Type::Slice(ty_slice) => {
+            let ty = &*ty_slice.elem;
+            Some(format!("Slice{}", generate_name_for_type(ty)?.as_str()))
+        },
+        _ => {
+            None
         }
-        // not a path, just use a UUID
-        _ => format!("PrustiStruct_{}", uuid),
->>>>>>> a3415259
     }
 }
 
-<<<<<<< HEAD
-    pub(crate) fn generate_mod_name(&self, ident: &syn::Ident) -> String {
-        let uuid = Uuid::new_v4().to_simple();
-        format!("{}_{}", ident, uuid)
-    }
-
-    fn generate_name_for_type(&self, ty: &syn::Type) -> Result<String, String> {
-        Ok(match ty {
-            syn::Type::Path(ty_path) => {
-                ty_path.path.segments.iter()
-                    .map(|seg| seg.ident.to_string())
-                    .collect::<Vec<String>>()
-                    .join("")
-            },
-            syn::Type::Slice(ty_slice) => {
-                let ty = &*ty_slice.elem;
-                format!("Slice{}", self.generate_name_for_type(ty)?.as_str())
-            },
-            _ => {
-                return Err(format!("could not generate name for type {:?}", ty))
-            }
-        })
-    }
-}
 
 #[cfg(test)]
 mod tests {
     mod name_generator {
-        use crate::specifications::common::NameGenerator;
+        use super::super::generate_struct_name;
         use regex::Regex;
 
         const PATTERN: &str = r#"(.*)([0-9a-fA-F]{32})"#;
@@ -161,8 +141,7 @@
         fn generate_name_for_slice() {
             let item: syn::ItemImpl = syn::parse_quote!{impl [i32] {}};
 
-            let name_generator = NameGenerator {};
-            let name = name_generator.generate_struct_name(&item).unwrap();
+            let name = generate_struct_name(&item).unwrap();
 
             assert_uuid_prefix("PrustiStructSlicei32_", &name);
         }
@@ -170,8 +149,7 @@
         #[test]
         fn generate_name_for_path() {
             let item: syn::ItemImpl = syn::parse_quote!{impl std::option::Option<i32> {}};
-            let name_generator = NameGenerator {};
-            let name = name_generator.generate_struct_name(&item).unwrap();
+            let name = generate_struct_name(&item).unwrap();
             assert_uuid_prefix("PrustiStructstdoptionOption_", &name);
         }
 
@@ -183,14 +161,4 @@
             assert_eq!(prefix, captures.get(1).unwrap().as_str());
         }
     }
-=======
-pub(crate) fn generate_struct_name_for_trait(item: &syn::ItemTrait) -> String {
-    let uuid = Uuid::new_v4().to_simple();
-    format!("PrustiTrait{}_{}", item.ident, uuid)
-}
-
-pub(crate) fn generate_mod_name(ident: &syn::Ident) -> String {
-    let uuid = Uuid::new_v4().to_simple();
-    format!("{}_{}", ident, uuid)
->>>>>>> a3415259
 }