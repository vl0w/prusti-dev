//! Encoding of external specs for traits
use crate::{ExternSpecKind, is_predicate_macro, parse_quote_spanned, RewriteMethodReceiver, SelfRewriter, AssociatedTypeRewritable};
use crate::specifications::common::generate_struct_name_for_trait;
use proc_macro2::TokenStream;
use quote::{quote_spanned, ToTokens};
use syn::{parse_quote, spanned::Spanned};
use super::common::*;

/// Generates a struct for a `syn::ItemTrait` which is used for checking
/// compilation of external specs on traits.
///
/// Given an extern spec for traits
/// ```rust
/// #[extern_spec]
/// trait SomeTrait<T> {
///     fn foo(&self, arg: Self::ArgTy) -> Self::RetTy;
/// }
/// ```
/// it produces a struct
/// ```rust
/// struct Aux<T, TSelf> where TSelf: SomeTrait {
///     // phantom data for T, TSelf
/// }
/// ```
/// and a corresponding impl block with methods of `SomeTrait`.
///
pub fn rewrite_extern_spec(item_trait: &syn::ItemTrait) -> syn::Result<TokenStream> {
    let generated_struct = generate_new_struct(item_trait)?;

    let trait_impl = generated_struct.generate_impl()?;
    let new_struct = generated_struct.generated_struct;
    Ok(quote_spanned! {item_trait.span()=>
        #new_struct
        #trait_impl
    })
}

/// Responsible for generating a struct
fn generate_new_struct(item_trait: &syn::ItemTrait) -> syn::Result<GeneratedStruct> {
    let trait_ident = &item_trait.ident;

    let struct_name = generate_struct_name_for_trait(item_trait);
    let struct_ident = syn::Ident::new(&struct_name, item_trait.span());

    let mut new_struct: syn::ItemStruct = parse_quote_spanned! {item_trait.span()=>
        #[allow(non_camel_case_types)] struct #struct_ident {}
    };

    // Add a new type parameter to struct which represents an implementation of the trait
    let self_type_ident = syn::Ident::new("Prusti_T_Self", item_trait.span());
    new_struct.generics.params.push(syn::GenericParam::Type(
        parse_quote!(#self_type_ident),
    ));

    let parsed_generics = parse_trait_type_params(item_trait)?;
    // Generic type parameters are added as generics to the struct
    for parsed_generic in parsed_generics.iter() {
        if let ProvidedTypeParam::GenericType(type_param) = parsed_generic {
            new_struct.generics.params.push(syn::GenericParam::Type(type_param.clone()));
        }
    }

    let self_type_trait: syn::TypePath = parse_quote_spanned! {item_trait.span()=>
        #trait_ident :: <#(#parsed_generics),*>
    };

    // Add a where clause which restricts this self type parameter to the trait
    if item_trait.generics.where_clause.as_ref().is_some() {
        let span = item_trait.generics.where_clause.as_ref().unwrap().span();
        return Err(syn::Error::new(span, "Where clauses for extern traits specs are not supported"));
    }
    let self_where_clause: syn::WhereClause = parse_quote! {
        where #self_type_ident: #self_type_trait
    };
    new_struct.generics.where_clause = Some(self_where_clause);

    add_phantom_data_for_generic_params(&mut new_struct);

    Ok(GeneratedStruct {
        generated_struct: new_struct,
        item_trait,
        self_type_ident,
        self_type_trait,
    })
}

fn parse_trait_type_params(item_trait: &syn::ItemTrait) -> syn::Result<Vec<ProvidedTypeParam>> {
    let mut result = vec![];
    for generic_param in item_trait.generics.params.iter() {
        if let syn::GenericParam::Type(type_param) = generic_param {
            result.push(
                ProvidedTypeParam::try_parse(type_param)
                    .ok_or_else(|| syn::Error::new(
                        type_param.span(),
                        "Type parameters in external trait specs must be annotated with exactly one of #[generic] or #[concrete]"
                    ))?,
            );
        }
    }
    Ok(result)
}

struct GeneratedStruct<'a> {
    item_trait: &'a syn::ItemTrait,
    self_type_ident: syn::Ident,
    self_type_trait: syn::TypePath,
    generated_struct: syn::ItemStruct,
}

impl<'a> GeneratedStruct<'a> {
    fn generate_impl(&self) -> syn::Result<syn::ItemImpl> {
        // Generate impl block
        let struct_ident = &self.generated_struct.ident;
        let generic_params = self
            .generated_struct
            .generics
            .params
            .clone()
            .into_token_stream();
        let where_clause = self
            .generated_struct
            .generics
            .where_clause
            .clone()
            .into_token_stream();

        let mut struct_impl: syn::ItemImpl = parse_quote_spanned! {self.item_trait.span()=>
            #[allow(non_camel_case_types)]
            impl< #generic_params > #struct_ident < #generic_params > #where_clause {}
        };

        // Add items to impl block
        for trait_item in self.item_trait.items.iter() {
            match trait_item {
                syn::TraitItem::Type(_) => {
                    return Err(syn::Error::new(
                        trait_item.span(),
                        "Associated types in external trait specs should not be declared",
                    ));
                }
                syn::TraitItem::Method(trait_method) => {
                    if trait_method.default.is_some() {
                        return Err(syn::Error::new(
                            trait_method.default.as_ref().unwrap().span(),
                            "Default methods in external trait specs are invalid",
                        ));
                    }

                    let method = self.generate_method_stub(trait_method);
                    struct_impl.items.push(syn::ImplItem::Method(method));
                },
                syn::TraitItem::Macro(makro) if is_predicate_macro(makro) => {
                    return Err(syn::Error::new(
                        makro.span(),
                        "Can not declare abstract predicate in external spec"
                    ));
                }
                _ => unimplemented!("Unimplemented trait item for extern spec"),
            };
        }

        Ok(struct_impl)
    }

    /// Generates a "stub" implementation for a trait method
    fn generate_method_stub(&self, trait_method: &syn::TraitItemMethod) -> syn::ImplItemMethod {
        let mut trait_method_sig = trait_method.sig.clone();
        let self_type_ident = &self.self_type_ident;
        let self_type_trait = &self.self_type_trait;
        let trait_method_ident = &trait_method_sig.ident;

        // Create the method signature
        let method_path: syn::ExprPath = parse_quote_spanned! {trait_method_ident.span()=>
            <#self_type_ident as #self_type_trait> :: #trait_method_ident
        };

        // Rewrite occurrences of associated types in signature to defined generics
        let self_type_path = parse_quote_spanned! {self_type_ident.span()=> #self_type_ident };
<<<<<<< HEAD
        trait_method_sig.rewrite_self_type_to_new_type(&self_type_path, &self.self_type_trait);
=======
        let mut rewriter = AssociatedTypeRewriter::new(
            &self_type_path,
            &self.self_type_trait,
        );
        rewriter.rewrite_method_sig(&mut trait_method_sig);
>>>>>>> 8aa16903

        // Rewrite "self" to "_self" in method attributes and method inputs
        let mut trait_method_attrs = trait_method.attrs.clone();
        trait_method_attrs
            .iter_mut()
            .for_each(|attr| attr.tokens = attr.tokens.clone().rewrite_self());
        trait_method_sig.rewrite_receiver(&self.self_type_ident);
        let trait_method_inputs = &trait_method_sig.inputs;

        // We need to rewrite `Self` in the attributes tokens as well
        // to account for ghost constraints with a bound on `Self`
        for attr in trait_method_attrs.iter_mut() {
            rewriter.rewrite_attribute(attr);
        }

        // Create method
        let extern_spec_kind_string: String = ExternSpecKind::Trait.into();
        return parse_quote_spanned! {trait_method.span()=>
            #[trusted]
            #[prusti::extern_spec = #extern_spec_kind_string]
            #(#trait_method_attrs)*
            #[allow(unused)]
            #trait_method_sig {
                #method_path ( #trait_method_inputs );
                unimplemented!();
            }
        };
    }
}

#[derive(Debug)]
enum ProvidedTypeParam {
    /// Something non-concrete, i.e. `T`
    ConcreteType(syn::TypeParam),
    /// Something concrete, i.e. `i32`
    GenericType(syn::TypeParam),
}

impl ProvidedTypeParam {
    fn try_parse(from: &syn::TypeParam) -> Option<Self> {
        if from.attrs.len() != 1 {
            return None;
        }

        let path = &from.attrs[0].path;
        if path.segments.len() != 1 {
            return None;
        }

        // Closure for cloning and removing the attrs
        let clone_without_attrs = || {
            let mut cloned = from.clone();
            cloned.attrs.clear();
            cloned
        };

        match path.segments[0].ident.to_string().as_str() {
            "generic" => Some(ProvidedTypeParam::GenericType(clone_without_attrs())),
            "concrete" => Some(ProvidedTypeParam::ConcreteType(clone_without_attrs())),
            _ => None
        }
    }
}

impl ToTokens for ProvidedTypeParam {
    fn to_tokens(&self, tokens: &mut TokenStream) {
        match &self {
            ProvidedTypeParam::ConcreteType(ty_param) |  ProvidedTypeParam::GenericType(ty_param) => ty_param.to_tokens(tokens),
        }
    }
}<|MERGE_RESOLUTION|>--- conflicted
+++ resolved
@@ -176,15 +176,7 @@
 
         // Rewrite occurrences of associated types in signature to defined generics
         let self_type_path = parse_quote_spanned! {self_type_ident.span()=> #self_type_ident };
-<<<<<<< HEAD
         trait_method_sig.rewrite_self_type_to_new_type(&self_type_path, &self.self_type_trait);
-=======
-        let mut rewriter = AssociatedTypeRewriter::new(
-            &self_type_path,
-            &self.self_type_trait,
-        );
-        rewriter.rewrite_method_sig(&mut trait_method_sig);
->>>>>>> 8aa16903
 
         // Rewrite "self" to "_self" in method attributes and method inputs
         let mut trait_method_attrs = trait_method.attrs.clone();
@@ -193,12 +185,6 @@
             .for_each(|attr| attr.tokens = attr.tokens.clone().rewrite_self());
         trait_method_sig.rewrite_receiver(&self.self_type_ident);
         let trait_method_inputs = &trait_method_sig.inputs;
-
-        // We need to rewrite `Self` in the attributes tokens as well
-        // to account for ghost constraints with a bound on `Self`
-        for attr in trait_method_attrs.iter_mut() {
-            rewriter.rewrite_attribute(attr);
-        }
 
         // Create method
         let extern_spec_kind_string: String = ExternSpecKind::Trait.into();
