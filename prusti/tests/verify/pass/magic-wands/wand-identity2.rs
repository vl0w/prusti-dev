--- conflicted
+++ resolved
@@ -46,21 +46,4 @@
     assert!(t.val == 8);
 }
 
-<<<<<<< HEAD
-=======
-fn identity_use3() {
-    let mut t = T { val: 5 };
-    assert!(t.val == 5);
-    let y = &mut t;
-    assert!(y.val == 5);
-    let z = identity(y);
-    z.val = 6;
-    let x = identity2(z, 7);
-    let v = identity3(x, 8);
-    assert!(*v == 8);
-    // Failing tests must go to the `tests/verify/fail/` folder
-    //assert!(t.val == 9);    //~ ERROR: assert!(..) statement might not hold
-}
-
->>>>>>> e30af763
 fn main() {}