// This Source Code Form is subject to the terms of the Mozilla Public
// License, v. 2.0. If a copy of the MPL was not distributed with this
// file, You can obtain one at http://mozilla.org/MPL/2.0/.

use viper::{Stmt, Expr, CfgMethod};
use viper::{Field, Method};
use viper::utils::ExprIterator;
use rustc::mir;
use rustc::ty;
use prusti_interface::environment::ProcedureImpl;
use prusti_interface::data::ProcedureDefId;
use prusti_interface::environment::Environment;
use prusti_interface::environment::Procedure;
use std::collections::HashMap;
use viper::CfgBlockIndex;
use prusti_interface::environment::BasicBlockIndex;
use rustc::mir::TerminatorKind;
use viper::Successor;
use rustc::middle::const_val::ConstVal;
use encoder::Encoder;
use encoder::borrows::ProcedureContract;
use rustc_data_structures::indexed_vec::Idx;
use encoder::places::{Local, LocalVariableManager, Place};
use encoder::loop_encoder::LoopEncoder;
use prusti_interface::environment::DataflowInfo;

static PRECONDITION_LABEL: &'static str = "pre";

pub struct ProcedureEncoder<'p, 'v: 'p, 'r: 'v, 'a: 'r, 'tcx: 'a> {
    encoder: &'p Encoder<'v, 'r, 'a, 'tcx>,
    proc_def_id: ProcedureDefId,
    procedure: &'p ProcedureImpl<'a, 'tcx>,
    mir: &'p mir::Mir<'tcx>,
    cfg_method: CfgMethod<'v, 'p>,
    locals: LocalVariableManager<'tcx>,
    loops: LoopEncoder<'tcx>,
    dataflow_info: DataflowInfo<'tcx>,
}

impl<'p, 'v: 'p, 'r: 'v, 'a: 'r, 'tcx: 'a> ProcedureEncoder<'p, 'v, 'r, 'a, 'tcx> {
    pub fn new(encoder: &'p Encoder<'v, 'r, 'a, 'tcx>, procedure: &'p ProcedureImpl<'a, 'tcx>) -> Self {
        let cfg_method = encoder.cfg_factory().new_cfg_method(
            // method name
            encoder.encode_procedure_name(procedure.get_id()),
            // formal args
            vec![],
            // formal returns
            vec![],
            // local vars
            vec![],
        );

        let mir = procedure.get_mir();
        let locals = LocalVariableManager::new(&mir.local_decls);
        let loops = LoopEncoder::new(mir);
        let dataflow_info = procedure.construct_dataflow_info();

        ProcedureEncoder {
            encoder,
            proc_def_id: procedure.get_id(),
            procedure,
            mir: mir,
            cfg_method,
            locals: locals,
            loops: loops,
            dataflow_info: dataflow_info,
        }
    }

    fn encode_statement(&mut self, stmt: &mir::Statement<'tcx>) -> Vec<Stmt<'v>> {
        debug!("Encode statement '{:?}'", stmt);
        let ast = self.encoder.ast_factory();
        let mut stmts: Vec<Stmt> = vec![];

        match stmt.kind {
            mir::StatementKind::StorageDead(_) |
            mir::StatementKind::StorageLive(_) |
            mir::StatementKind::EndRegion(_) => stmts,

            mir::StatementKind::Assign(ref lhs, ref rhs) => {
                let (encoded_lhs, ty, _) = self.encode_place(lhs);
                match rhs {
                    &mir::Rvalue::Use(ref operand) => {
                        let (_, encoded_value, effects_before, effects_after) = self.encode_operand(operand);
                        stmts.extend(effects_before);
                        stmts.push(
                            ast.assign(
                                encoded_lhs,
                                encoded_value,
                                self.is_place_encoded_as_local_var(lhs)
                            )
                        );
                        stmts.extend(effects_after);
                        stmts
                    },

                    &mir::Rvalue::BinaryOp(op, ref left, ref right) => {
                        let (encoded_left, effects_after_left) = self.eval_operand(left);
                        let (encoded_right, effects_after_right) = self.eval_operand(right);
                        let field = self.encoder.encode_value_field(ty);
                        let encoded_value = self.encode_bin_op_value(op, encoded_left, encoded_right);
                        stmts.push(
                            ast.field_assign(
                                ast.field_access(
                                    encoded_lhs,
                                    field
                                ),
                                encoded_value,
                            )
                        );
                        stmts.extend(effects_after_left);
                        stmts.extend(effects_after_right);
                        stmts
                    },

                    &mir::Rvalue::CheckedBinaryOp(op, ref left, ref right) => {
                        let (encoded_left, effects_after_left) = self.eval_operand(left);
                        let (encoded_right, effects_after_right) = self.eval_operand(right);
                        let encoded_value = self.encode_bin_op_value(op, encoded_left, encoded_right);
                        let encoded_check = self.encode_bin_op_check(op, encoded_left, encoded_right);
                        let elems = if let ty::TypeVariants::TyTuple(ref x) = ty.sty { x } else { unreachable!() };
                        let value_field = self.encoder.encode_ref_field("tuple_0");
                        let value_field_value = self.encoder.encode_value_field(elems[0]);
                        let check_field = self.encoder.encode_ref_field("tuple_1");
                        let check_field_value = self.encoder.encode_value_field(elems[1]);
                        stmts.push(
                            ast.field_assign(
                                ast.field_access(
                                    ast.field_access(
                                        encoded_lhs,
                                        value_field
                                    ),
                                    value_field_value
                                ),
                                encoded_value,
                            )
                        );
                        stmts.push(
                            ast.field_assign(
                                ast.field_access(
                                    ast.field_access(
                                        encoded_lhs,
                                        check_field
                                    ),
                                    check_field_value
                                ),
                                encoded_check,
                            )
                        );
                        stmts.extend(effects_after_left);
                        stmts.extend(effects_after_right);
                        stmts
                    },

                    &mir::Rvalue::UnaryOp(_op, ref _operand) => unimplemented!("{:?}", rhs),

                    &mir::Rvalue::NullaryOp(_op, ref _ty) => unimplemented!("{:?}", rhs),

                    &mir::Rvalue::Discriminant(ref src) => {
                        let discr_var_name = self.cfg_method.add_fresh_local_var(ast.ref_type());
                        let discr_var = ast.local_var(&discr_var_name, ast.ref_type());
                        stmts.extend(
                            self.encode_allocation(discr_var, ty, true)
                        );
                        let int_field = self.encoder.encode_value_field(ty);
                        let discr_field = self.encoder.encode_discriminant_field().1;
                        let (encoded_src, _, _) = self.encode_place(src);
                        stmts.push(
                            ast.assign(
                                encoded_lhs,
                                discr_var,
                                self.is_place_encoded_as_local_var(lhs)
                            )
                        );
                        stmts.push(
                            ast.field_assign(
                                ast.field_access(
                                    encoded_lhs,
                                    int_field
                                ),
                                ast.field_access(
                                    encoded_src,
                                    discr_field
                                )
                            )
                        );
                        stmts
                    }

                    &mir::Rvalue::Aggregate(ref aggregate, ref operands) => {
                        let (encoded_value, before_stmts) = self.encode_assign_aggregate(ty, aggregate, operands);
                        stmts.extend(before_stmts);
                        stmts.push(
                            ast.assign(
                                encoded_lhs,
                                encoded_value,
                                self.is_place_encoded_as_local_var(lhs)
                            )
                        );
                        stmts
                    }

                    &mir::Rvalue::Ref(ref _region, _borrow_kind, ref place) => {
                        let ref_var_name = self.cfg_method.add_fresh_local_var(ast.ref_type());
                        let ref_var = ast.local_var(&ref_var_name, ast.ref_type());
                        stmts.extend(
                            self.encode_allocation(ref_var, ty, true)
                        );
                        let field = self.encoder.encode_value_field(ty);
                        let (encoded_value, _, _) = self.encode_place(place);
                        stmts.push(
                            ast.assign(
                                encoded_lhs,
                                ref_var,
                                self.is_place_encoded_as_local_var(lhs)
                            )
                        );
                        stmts.push(
                            ast.field_assign(
                                ast.field_access(
                                    encoded_lhs,
                                    field
                                ),
                                encoded_value,
                            )
                        );
                        stmts
                    }

                    ref x => unimplemented!("{:?}", x)
                }
            },

            ref x => unimplemented!("{:?}", x)
        }
    }

    fn encode_terminator(&mut self, term: &mir::Terminator<'tcx>,
                         cfg_blocks: &HashMap<BasicBlockIndex, CfgBlockIndex>,
                         spec_cfg_block: CfgBlockIndex,
                         abort_cfg_block: CfgBlockIndex,
                         return_cfg_block: CfgBlockIndex) -> (Vec<Stmt<'v>>, Successor<'v>) {
        trace!("Encode terminator '{:?}'", term.kind);
        let ast = self.encoder.ast_factory();
        let mut stmts: Vec<Stmt> = vec![];

        match term.kind {
            TerminatorKind::Return => {
                (stmts, Successor::Goto(return_cfg_block))
            },

            TerminatorKind::Goto { target } => {
                let target_cfg_block = cfg_blocks.get(&target).unwrap_or(&spec_cfg_block);
                (stmts, Successor::Goto(*target_cfg_block))
            },

            TerminatorKind::SwitchInt { ref targets, ref discr, ref values, switch_ty } => {
                trace!("SwitchInt ty '{:?}', discr '{:?}', values '{:?}'", switch_ty, discr, values);
                let mut cfg_targets: Vec<(Expr, CfgBlockIndex)> = vec![];
                let discr_var = if switch_ty.sty == ty::TypeVariants::TyBool {
                    let discr_var_name = self.cfg_method.add_fresh_local_var(ast.bool_type());
                    ast.local_var(&discr_var_name, ast.bool_type())
                } else {
                    let discr_var_name = self.cfg_method.add_fresh_local_var(ast.int_type());
                    ast.local_var(&discr_var_name, ast.int_type())
                };
                let (discr_tmp_val, effect_stmts) = self.eval_operand(discr);
                stmts.push(
                    ast.local_var_assign(
                        discr_var,
                        discr_tmp_val
                    )
                );
                stmts.extend(
                    effect_stmts
                );
                for (i, &value) in values.iter().enumerate() {
                    let target = targets[i as usize];
                    // Convert int to bool, if required
                    let viper_guard = if switch_ty.sty == ty::TypeVariants::TyBool {
                        if value == 0 {
                            // If discr is 0 (false)
                            ast.not(discr_var)
                        } else {
                            // If discr is not 0 (true)
                            discr_var
                        }
                    } else {
                        ast.eq_cmp(
                            discr_var,
                            ast.int_lit(value as i32)
                        )
                    };
                    let target_cfg_block = cfg_blocks.get(&target).unwrap_or(&spec_cfg_block);
                    cfg_targets.push((viper_guard, *target_cfg_block))
                }
                let default_target = targets[values.len()];
                let cfg_default_target = cfg_blocks.get(&default_target).unwrap_or(&spec_cfg_block);
                (stmts, Successor::GotoSwitch(cfg_targets, *cfg_default_target))
            },

            TerminatorKind::Unreachable => {
                (stmts, Successor::Unreachable)
            },

            TerminatorKind::Abort => {
                (stmts, Successor::Goto(abort_cfg_block))
            },

            TerminatorKind::Drop { ref target, .. } => {
                let target_cfg_block = cfg_blocks.get(&target).unwrap_or(&spec_cfg_block);
                (stmts, Successor::Goto(*target_cfg_block))
            },

            TerminatorKind::FalseEdges { ref real_target, .. } => {
                let target_cfg_block = cfg_blocks.get(&real_target).unwrap_or(&spec_cfg_block);
                (stmts, Successor::Goto(*target_cfg_block))
            },

            TerminatorKind::FalseUnwind { real_target, .. } => {
                let target_cfg_block = cfg_blocks.get(&real_target).unwrap_or(&spec_cfg_block);
                (stmts, Successor::Goto(*target_cfg_block))
            },

            TerminatorKind::DropAndReplace { ref target, ref location, ref value, .. } => {
                let (encoded_loc, _, _) = self.encode_place(location);
                let (_, encoded_value, effects_before, effects_after) = self.encode_operand(value);
                stmts.extend(effects_before);
                if self.is_place_encoded_as_local_var(location) {
                    stmts.push(
                        ast.local_var_assign(encoded_loc, encoded_value)
                    );
                } else {
                    stmts.push(
                        ast.field_assign(encoded_loc, encoded_value)
                    );
                }
                stmts.extend(effects_after);
                let target_cfg_block = cfg_blocks.get(&target).unwrap_or(&spec_cfg_block);
                (stmts, Successor::Goto(*target_cfg_block))
            },

            TerminatorKind::Call {
                ref args,
                ref destination,
                func: mir::Operand::Constant(
                    box mir::Constant {
                        literal: mir::Literal::Value {
                            value: &ty::Const {
                                val: ConstVal::Unevaluated(def_id, _),
                                ..
                            }
                        },
                        ..
                    }
                ),
                ..
            } |
            TerminatorKind::Call {
                ref args,
                ref destination,
                func: mir::Operand::Constant(
                    box mir::Constant {
                        literal: mir::Literal::Value {
                            value: ty::Const {
                                ty: &ty::TyS {
                                    sty: ty::TyFnDef(def_id, ..),
                                    ..
                                },
                                ..
                            }
                        },
                        ..
                    }
                ),
                ..
            } => {
                let ast = self.encoder.ast_factory();
                let func_proc_name: &str = &self.encoder.env().get_item_name(def_id);
                match func_proc_name {
                    "prusti_contracts::internal::__assertion" => {
                        // This is a Prusti loop invariant
                        unreachable!();
                    },
                    "std::rt::begin_panic" => {
                        // This is called when a Rust assertion fails
                        stmts.push(ast.comment(&format!("Rust panic - {:?}", args[0])));
                        stmts.push(ast.assert(ast.false_lit(), ast.no_position()));
                    },
                    _ => {
                    let mut stmts_after: Vec<Stmt> = vec![];
                    let mut arg_vars = Vec::new();

                    for operand in args.iter() {
                        let (arg_var, _, effects_before, effects_after) = self.encode_operand(operand);
                        arg_vars.push(arg_var);
                        stmts.extend(effects_before);
                        stmts_after.extend(effects_after);
                    }

                    let mut encoded_targets = Vec::new();
                    let target = {
                        let &(ref target_place, _) = destination.as_ref().unwrap();
                        let (src, ty, _) = self.encode_place(target_place);
                        let local = self.locals.get_fresh(ty);
                        let viper_local = self.encode_prusti_local(local);
                        stmts_after.push(ast.assign(src, viper_local,
                                                    self.is_place_encoded_as_local_var(target_place)));
                        encoded_targets.push(viper_local);
                        local
                    };

                    let mut procedure_contract = self.encoder
                        .get_procedure_contract_for_call(def_id, &arg_vars, target);

                    let label = self.cfg_method.get_fresh_label_name();
                    stmts.push(ast.label(&label, &[]));

                    let precondition = self.encode_precondition_expr(&procedure_contract);
                    stmts.push(ast.exhale(precondition, ast.no_position()));

                    stmts.push(ast.method_call(
                        &self.encoder.encode_procedure_name(def_id),
                        &[],
                        &encoded_targets
                    ));

                    let postcondition = self.encode_postcondition_expr(&procedure_contract, &label);
                    stmts.push(ast.inhale(postcondition, ast.no_position()));

                    stmts.extend(stmts_after);
                    }
                }

                if let &Some((_, target)) = destination {
                    let target_cfg_block = cfg_blocks.get(&target).unwrap_or(&spec_cfg_block);
                    (stmts, Successor::Goto(*target_cfg_block))
                } else {
                    (stmts, Successor::Unreachable)
                }
            },

            TerminatorKind::Call { ..} => {
                // Other kind of calls?
                unimplemented!();
            },

            TerminatorKind::Assert { ref cond, expected, ref target, .. } => {
                trace!("Assert cond '{:?}', expected '{:?}'", cond, expected);
                let cond_var_name = self.cfg_method.add_fresh_local_var(ast.bool_type());
                let cond_var = ast.local_var(&cond_var_name, ast.bool_type());
                let (cond_tmp_val, effect_stmts) = self.eval_operand(cond);
                stmts.push(
                    ast.local_var_assign(
                        cond_var,
                        cond_tmp_val
                    )
                );
                stmts.extend(
                    effect_stmts
                );
                let viper_guard = if expected {
                    cond_var
                } else {
                    ast.not(cond_var)
                };
                let target_cfg_block = *cfg_blocks.get(&target).unwrap();
                (stmts, Successor::GotoSwitch(vec![(viper_guard, target_cfg_block)], abort_cfg_block))
            }

            TerminatorKind::Resume |
            TerminatorKind::Yield { .. } |
            TerminatorKind::GeneratorDrop => unimplemented!("{:?}", term.kind),
        }
    }

    pub fn encode(mut self) -> Method<'v> {
        let mut procedure_contract = self.encoder.get_procedure_contract_for_def(self.proc_def_id);

        let ast = self.encoder.ast_factory();

        let start_block_stmts: Vec<Stmt> = vec![
            ast.comment(&format!("========== start =========="))
        ];

        // Formal return
        for local in self.mir.local_decls.indices().take(1) {
            let name = self.encode_local_var_name(local);
            self.cfg_method.add_formal_return(&name, ast.ref_type())
        }

        let mut cfg_blocks: HashMap<BasicBlockIndex, CfgBlockIndex> = HashMap::new();

        // Initialize CFG blocks
        let start_cfg_block = self.cfg_method.add_block("start", vec![], start_block_stmts);

        let mut first_cfg_block = true;
        self.procedure.walk_once_cfg(|bbi, _| {
            let cfg_block = self.cfg_method.add_block(&format!("{:?}", bbi), vec![], vec![
                ast.comment(&format!("========== {:?} ==========", bbi))
            ]);
            if first_cfg_block {
                self.cfg_method.set_successor(start_cfg_block, Successor::Goto(cfg_block));
                first_cfg_block = false;
            }
            cfg_blocks.insert(bbi, cfg_block);
        });

        let spec_cfg_block = self.cfg_method.add_block("spec", vec![], vec![
            ast.comment(&format!("========== spec ==========")),
            ast.comment("This should never be reached. It's a residual of type-checking specifications."),
        ]);
        self.cfg_method.set_successor(spec_cfg_block, Successor::Unreachable);

        let abort_cfg_block = self.cfg_method.add_block("abort", vec![], vec![
            ast.comment(&format!("========== abort ==========")),
            ast.comment("Target of any Rust panic."),
            ast.assert(ast.true_lit(), ast.no_position()),
        ]);
        self.cfg_method.set_successor(abort_cfg_block, Successor::Unreachable);

        let return_cfg_block = self.cfg_method.add_block("return", vec![], vec![
            ast.comment(&format!("========== return ==========")),
            ast.comment("Target of any 'return' statement."),
        ]);
        self.cfg_method.set_successor(return_cfg_block, Successor::Return);

        // Encode preconditions
        self.encode_preconditions(start_cfg_block, &mut procedure_contract);

        // Encode postcondition
        self.encode_postconditions(return_cfg_block, &mut procedure_contract);

        // Encode statements
        self.procedure.walk_once_cfg(|bbi, bb_data| {
            let statements: &Vec<mir::Statement<'tcx>> = &bb_data.statements;
<<<<<<< HEAD
=======

            //TODO: Implement:
            //if self.loop_encoder.is_loop_head(bbi) {
                //self.encode_loop_invariant_inhale(bbi);
            //}
>>>>>>> 5c798f0c

            // Encode statements
            for (stmt_index, stmt) in statements.iter().enumerate() {
                trace!("Encode statement {:?}:{}", bbi, stmt_index);
                let cfg_block = *cfg_blocks.get(&bbi).unwrap();
                self.cfg_method.add_stmt(cfg_block, ast.comment(&format!("{:?}", stmt)));
                let stmts = self.encode_statement(stmt);
                for stmt in stmts.into_iter() {
                    self.cfg_method.add_stmt(cfg_block, stmt);
                }
            }

            let successor_count = bb_data.terminator().successors().len();
            for successor in bb_data.terminator().successors().iter() {
                if self.loops.is_loop_head(successor) {
                    assert!(successor_count == 1);
                    self.encode_loop_invariant_exhale(*successor, bbi);
                }
            }
        });

        // Encode terminators and set CFG edges
        self.procedure.walk_once_cfg(|bbi, bb_data| {
            if let Some(ref term) = bb_data.terminator {
                trace!("Encode terminator of {:?}", bbi);
                let cfg_block = *cfg_blocks.get(&bbi).unwrap();
                self.cfg_method.add_stmt(cfg_block, ast.comment(&format!("{:?}", term.kind)));
                let (stmts, successor) = self.encode_terminator(
                    term,
                    &cfg_blocks,
                    spec_cfg_block,
                    abort_cfg_block,
                    return_cfg_block
                );
                for stmt in stmts.into_iter() {
                    self.cfg_method.add_stmt(cfg_block, stmt);
                }
                self.cfg_method.set_successor(cfg_block, successor);
            }
        });

        let var_names: Vec<_> = self.locals
            .iter()
            .filter(|local| !self.locals.is_return(*local))
            .map(|local| self.locals.get_name(local))
            .collect();
        for name in var_names.iter() {
            self.cfg_method.add_local_var(&name, ast.ref_type());
        }

        self.cfg_method.to_ast().ok().unwrap()
    }

    /// Encode permissions that are implicitly carried by the given local variable.
    fn encode_local_variable_permission(&self, local: Local) -> Expr<'v> {
        let ast = self.encoder.ast_factory();
        let ty = self.locals.get_type(local);
        let predicate_name = self.encoder.encode_type_predicate_use(ty);
        ast.predicate_access_predicate(
            ast.predicate_access(
                &[self.encode_prusti_local(local)],
                &predicate_name
            ),
            ast.full_perm(),
        )
    }

    /// Encode the precondition as a single expression.
    fn encode_precondition_expr(&self, contract: &ProcedureContract<'tcx>) -> Expr<'v> {
        let ast = self.encoder.ast_factory();
        contract.args
            .iter()
            .map(|&local| self.encode_local_variable_permission(local))
            .conjoin_with_init(ast, ast.true_lit())
    }

    /// Encode precondition inhale on the definition side.
    fn encode_preconditions(&mut self, start_cfg_block: CfgBlockIndex,
                            contract: &ProcedureContract<'tcx>) {
        let ast = self.encoder.ast_factory();
        self.cfg_method.add_stmt(start_cfg_block, ast.comment("Preconditions:"));
        let expr = self.encode_precondition_expr(contract);
        let inhale_stmt = ast.inhale(expr, ast.no_position());
        self.cfg_method.add_stmt(start_cfg_block, inhale_stmt);
        self.cfg_method.add_label_stmt(start_cfg_block, PRECONDITION_LABEL);
    }

    /// Encode permissions that are implicitly carried by the given place.
    /// `state_label` – the label of the state in which the place should
    /// be evaluated (the place expression is wrapped in the labelled old).
    fn encode_place_permission(&self, place: &Place<'tcx>, state_label: Option<&str>) -> Expr<'v> {
        let ast = self.encoder.ast_factory();
        let (encoded_place, place_ty, _) = self.encode_generic_place(place);
        let predicate_name = self.encoder.encode_type_predicate_use(place_ty);
        ast.predicate_access_predicate(
            ast.predicate_access(
                &[
                    if let Some(label) = state_label {
                        ast.labelled_old(encoded_place, label)
                    } else {
                        encoded_place
                    }
                ],
                &predicate_name
            ),
            ast.full_perm(),
        )
    }

    /// Encode the postcondition as a single expression.
    fn encode_postcondition_expr(&self, contract: &ProcedureContract<'tcx>,
                                 label: &str) -> Expr<'v> {
        let ast = self.encoder.ast_factory();
        let mut conjuncts = Vec::new();
        for place in contract.returned_refs.iter() {
            conjuncts.push(self.encode_place_permission(place, Some(label)));
        }
        for borrow_info in contract.borrow_infos.iter() {
            debug!("{:?}", borrow_info);
            let mut lhs = borrow_info.blocking_paths
                .iter()
                .map(|place| {
                    debug!("{:?}", place);
                    self.encode_place_permission(place, None)
                })
                .conjoin(ast);
            let mut rhs = borrow_info.blocked_paths
                .iter()
                .map(|place| self.encode_place_permission(place, Some(label)))
                .conjoin(ast);
            conjuncts.push(ast.magic_wand(lhs, rhs));
        }
        let return_value_pred = self.encode_local_variable_permission(contract.returned_value);
        conjuncts
            .into_iter()
            .conjoin_with_init(ast, return_value_pred)
    }

    /// Encode postcondition exhale on the definition side.
    fn encode_postconditions(&mut self, return_cfg_block: CfgBlockIndex,
                             contract: &ProcedureContract<'tcx>) {
        let ast = self.encoder.ast_factory();
        self.cfg_method.add_stmt(return_cfg_block, ast.comment("Postconditions:"));
        let postcondition = self.encode_postcondition_expr(contract, PRECONDITION_LABEL);
        let exhale_stmt = ast.exhale(postcondition, ast.no_position());
        self.cfg_method.add_stmt(return_cfg_block, exhale_stmt);
    }

    fn encode_loop_invariant_exhale(&mut self, loop_head: BasicBlockIndex,
                                    source: BasicBlockIndex) {
        let invariant = self.loops.compute_loop_invariant(loop_head, &mut self.dataflow_info);
        unimplemented!();
    }

    fn get_rust_local_decl(&self, local: mir::Local) -> &mir::LocalDecl<'tcx> {
        &self.mir.local_decls[local]
    }

    fn get_rust_local_ty(&self, local: mir::Local) -> ty::Ty<'tcx> {
        self.get_rust_local_decl(local).ty
    }

    fn encode_local_var_name(&self, local: mir::Local) -> String {
        /*let local_decl = self.get_rust_local_decl(local);
        match local_decl.name {
            Some(ref name) => format!("{:?}", name),
            None => format!("{:?}", local)
        }*/
        format!("{:?}", local)
    }

    fn encode_local(&self, local: mir::Local) -> Expr<'v> {
        let var_name = self.encode_local_var_name(local);
        let var_type = self.encoder.ast_factory().ref_type();
        self.encoder.ast_factory().local_var(&var_name, var_type)
    }

    fn encode_prusti_local(&self, local: Local) -> Expr<'v> {
        let var_name = self.locals.get_name(local);
        let var_type = self.encoder.ast_factory().ref_type();
        self.encoder.ast_factory().local_var(&var_name, var_type)
    }

    /// Returns
    /// - `Expr<'v>`: the expression of the projection;
    /// - `ty::Ty<'tcx>`: the type of the expression;
    /// - `Option<usize>`: optionally, the variant of the enum.
    fn encode_projection(&self, place_projection: &mir::PlaceProjection<'tcx>,
                         root: Option<Local>) -> (Expr<'v>, ty::Ty<'tcx>, Option<usize>) {
        debug!("Encode projection {:?} {:?}", place_projection, root);
        let (encoded_base, base_ty, opt_variant_index) = self.encode_place_with_subst_root(
            &place_projection.base, root);
        let ast = self.encoder.ast_factory();
        match &place_projection.elem {
            &mir::ProjectionElem::Field(ref field, _) => {
                match base_ty.sty {
                    ty::TypeVariants::TyBool |
                    ty::TypeVariants::TyInt(_) |
                    ty::TypeVariants::TyUint(_) |
                    ty::TypeVariants::TyRawPtr(_) |
                    ty::TypeVariants::TyRef(_, _) => panic!("Type {:?} has no fields", base_ty),

                    ty::TypeVariants::TyTuple(elems) => {
                        let field_name = format!("tuple_{}", field.index());
                        let field_ty = elems[field.index()];
                        let encoded_field = self.encoder.encode_ref_field(&field_name);
                        let encoded_projection = self.encoder
                            .ast_factory()
                            .field_access(encoded_base, encoded_field);
                        (encoded_projection, field_ty, None)
                    },

                    ty::TypeVariants::TyAdt(ref adt_def, ref subst) => {
                        debug!("subst {:?}", subst);
                        let variant_index = opt_variant_index.unwrap_or(0);
                        let tcx = self.encoder.env().tcx();
                        assert!(variant_index as u128 == adt_def.discriminant_for_variant(tcx, variant_index).val);
                        let field = &adt_def.variants[variant_index].fields[field.index()];
                        let num_variants = adt_def.variants.len();
                        let field_name = if num_variants == 1 {
                            format!("struct_{}", field.name)
                        } else {
                            format!("enum_{}_{}", variant_index, field.name)
                        };
                        let field_ty = tcx.type_of(field.did);
                        let encoded_field = self.encoder.encode_ref_field(&field_name);
                        let encoded_projection = self.encoder
                            .ast_factory()
                            .field_access(encoded_base, encoded_field);
                        (encoded_projection, field_ty, None)
                    },

                    ref x => unimplemented!("{:?}", x),
                }
            },

            &mir::ProjectionElem::Deref => {
                match base_ty.sty {
                    ty::TypeVariants::TyRawPtr(ty::TypeAndMut { ty, .. }) |
                    ty::TypeVariants::TyRef(_, ty::TypeAndMut { ty, .. }) => {
                        let ref_field = self.encoder.encode_ref_field("val_ref");
                        let access = ast.field_access(
                            encoded_base,
                            ref_field
                        );
                        (access, ty, None)
                    },
                    _ => unreachable!(),
                }
            },

            &mir::ProjectionElem::Downcast(ref adt_def, variant_index) => {
                debug!("Downcast projection {:?}, {:?}", adt_def, variant_index);
                (encoded_base, base_ty, Some(variant_index))
            },

            x => unimplemented!("{:?}", x),
        }
    }

    fn encode_place(&self, place: &mir::Place<'tcx>) -> (Expr<'v>, ty::Ty<'tcx>, Option<usize>) {
        self.encode_place_with_subst_root(place, None)
    }

    fn encode_generic_place(&self, place: &Place<'tcx>) -> (Expr<'v>, ty::Ty<'tcx>, Option<usize>) {
        match place {
            &Place::NormalPlace(ref place) => {
                self.encode_place_with_subst_root(place, None)
            },
            &Place::SubstitutedPlace { substituted_root, ref place } => {
                self.encode_place_with_subst_root(place, Some(substituted_root))
            },
        }
    }

    /// TODO: Need to take into account how much the place is already unfolded.
    /// Returns
    /// - `Expr<'v>`: the expression of the projection;
    /// - `ty::Ty<'tcx>`: the type of the expression;
    /// - `Option<usize>`: optionally, the variant of the enum.
    fn encode_place_with_subst_root(&self, place: &mir::Place<'tcx>,
                                    root: Option<Local>) -> (Expr<'v>, ty::Ty<'tcx>, Option<usize>) {
        match place {
            &mir::Place::Local(local) =>
                match root {
                    Some(root) => (
                        self.encode_prusti_local(root),
                        self.locals.get_type(root),
                        None
                    ),
                    None => (
                        self.encode_local(local),
                        self.get_rust_local_ty(local),
                        None
                    ),
                },
            &mir::Place::Projection(ref place_projection) =>
                self.encode_projection(place_projection, root),
            x => unimplemented!("{:?}", x),
        }
    }

    fn eval_place(&mut self, place: &mir::Place<'tcx>) -> Expr<'v> {
        let (encoded_place, place_ty, _) = self.encode_place(place);
        let value_field = self.encoder.encode_value_field(place_ty);

        self.encoder.ast_factory().field_access(
            encoded_place,
            value_field
        )
    }

    fn is_place_encoded_as_local_var(&self, place: &mir::Place<'tcx>) -> bool {
        match place {
            &mir::Place::Local(_) => true,
            &mir::Place::Projection(_) => false,
            x => unimplemented!("{:?}", x),
        }
    }

    /// Returns:
    /// - an `Expr<'v>` that corresponds to the value of the operand;
    /// - a vector `Vec<Stmt<'v>>` of post side effects.
    fn eval_operand(&mut self, operand: &mir::Operand<'tcx>) -> (Expr<'v>, Vec<Stmt<'v>>) {
        let ast = self.encoder.ast_factory();
        match operand {
            &mir::Operand::Constant(box mir::Constant{ ty, literal: mir::Literal::Value{ value: &ty::Const{ ref val, .. } }, ..}) => {
                let is_bool_ty = ty.sty == ty::TypeVariants::TyBool;
                (self.encoder.eval_const_val(val, is_bool_ty), vec![])
            }
            &mir::Operand::Copy(ref place) => {
                (self.eval_place(place), vec![])
            },
            &mir::Operand::Move(ref place) =>{
                let encoded_place = self.encode_place(place).0;
                let null_stmt  = ast.assign(
                    encoded_place,
                    ast.null_lit(),
                    self.is_place_encoded_as_local_var(place)
                );
                (self.eval_place(place), vec![null_stmt])
            },
            x => unimplemented!("{:?}", x)
        }
    }

    fn encode_operand(&mut self, operand: &mir::Operand<'tcx>) -> (Local, Expr<'v>,
                                                                   Vec<Stmt<'v>>, Vec<Stmt<'v>>) {
        debug!("Encode operand {:?}", operand);
        let ast = self.encoder.ast_factory();
        match operand {
            &mir::Operand::Move(ref place) => {
                let (src, ty, _) = self.encode_place(place);
                let local = self.locals.get_fresh(ty);
                let viper_local = self.encode_prusti_local(local);
                let stmt_before = ast.assign(viper_local, src, true);
                let stmt_after = ast.assign(src, ast.null_lit(),
                                            self.is_place_encoded_as_local_var(place));
                (local, viper_local, vec![stmt_before], vec![stmt_after])
            },
            &mir::Operand::Copy(ref place) => {
                let (src, ty, _) = self.encode_place(place);
                let local = self.locals.get_fresh(ty);
                let viper_local = self.encode_prusti_local(local);
                let stmts = self.encode_copy(src, viper_local, ty, true);
                (local, viper_local, stmts, vec![])
            },
            &mir::Operand::Constant(box mir::Constant{ ty, literal: mir::Literal::Value{ value: &ty::Const{ ref val, .. } }, ..}) => {
                let local = self.locals.get_fresh(ty);
                let viper_local = self.encode_prusti_local(local);
                let mut stmts = Vec::new();
                stmts.extend(self.encode_allocation(viper_local, ty, true));
                let is_bool_ty = ty.sty == ty::TypeVariants::TyBool;
                let const_val = self.encoder.eval_const_val(val, is_bool_ty);
                let field = self.encoder.encode_value_field(ty);
                stmts.push(
                    ast.field_assign(ast.field_access(viper_local, field), const_val)
                );
                (local, viper_local, stmts, vec![])
            },
            x => unimplemented!("{:?}", x)
        }
    }

    fn encode_allocation(&mut self, dst: Expr<'v>, ty: ty::Ty<'tcx>, dst_is_local_var: bool) -> Vec<Stmt<'v>> {
        debug!("Encode allocation {:?}", ty);
        let ast = self.encoder.ast_factory();

        let field_name_type = self.encoder.encode_type_fields(ty);
        let fields: Vec<Field<'v>> = field_name_type
            .iter()
            .map(|x| self.encoder.encode_ref_field(&x.0))
            .collect();

        if dst_is_local_var {
            vec![
                ast.new_stmt(
                    dst,
                    &fields
                ),
            ]
        } else {
            let tmp_var_name = self.cfg_method.add_fresh_local_var(ast.ref_type());
            let tmp_var = ast.local_var(&tmp_var_name, ast.ref_type());

            vec![
                ast.new_stmt(
                    tmp_var,
                    &fields
                ),
                ast.field_assign(
                    dst,
                    tmp_var
                )
            ]
        }
    }

    fn encode_copy(&mut self, src: Expr<'v>, dst: Expr<'v>, self_ty: ty::Ty<'tcx>, dst_is_local_var: bool) -> Vec<Stmt<'v>> {
        debug!("Encode copy {:?}, {:?}", self_ty, dst_is_local_var);
        let ast = self.encoder.ast_factory();
        let mut stmts: Vec<Stmt> = vec![];

        stmts.extend(
            self.encode_allocation(dst, self_ty, dst_is_local_var)
        );

        let mut fields_name_ty = self.encoder.encode_type_fields(self_ty);

        match self_ty.sty {
            ty::TypeVariants::TyBool |
            ty::TypeVariants::TyInt(_) |
            ty::TypeVariants::TyUint(_) => {
                for (_, field, _) in fields_name_ty.drain(..) {
                    stmts.push(
                        ast.field_assign(
                            ast.field_access(dst, field),
                            ast.field_access(src, field)
                        )
                    );
                }
            }

            ty::TypeVariants::TyRawPtr(_) |
            ty::TypeVariants::TyRef(_, _) => {
                let ref_field = self.encoder.encode_ref_field("val_ref");
                stmts.push(
                    ast.field_assign(
                        ast.field_access(dst, ref_field),
                        ast.field_access(src, ref_field)
                    )
                );
            },

            _ => {
                for (_, field, opt_field_ty) in fields_name_ty.drain(..) {
                    let inner_src = ast.field_access(src, field);
                    let inner_dst = ast.field_access(dst, field);
                    if let Some(field_ty) = opt_field_ty {
                        stmts.extend(
                            self.encode_copy(inner_src, inner_dst, field_ty, false)
                        );
                    } else {
                        stmts.push(
                            ast.field_assign(
                                ast.field_access(dst, field),
                                ast.field_access(src, field)
                            )
                        );
                    }
                }
            }
        };

        stmts
    }

    fn encode_bin_op_value(&mut self, op: mir::BinOp, left: Expr<'v>, right: Expr<'v>) -> Expr<'v> {
        let ast = self.encoder.ast_factory();
        match op {
            mir::BinOp::Gt => ast.gt_cmp(left, right),

            mir::BinOp::Add => ast.add(left, right),

            mir::BinOp::Sub => ast.sub(left, right),

            x => unimplemented!("{:?}", x)
        }
    }

    fn encode_bin_op_check(&mut self, op: mir::BinOp, _left: Expr<'v>, _right: Expr<'v>) -> Expr<'v> {
        warn!("TODO: Encode bin op check {:?} ", op);
        // TODO
        self.encoder.ast_factory().true_lit()
    }

    fn encode_assign_aggregate(
        &mut self,
        ty: ty::Ty<'tcx>,
        aggregate: &mir::AggregateKind<'tcx>,
        operands: &Vec<mir::Operand<'tcx>>
    ) -> (Expr<'v>, Vec<Stmt<'v>>) {
        debug!("Encode aggregate {:?}, {:?}", aggregate, operands);
        let ast = self.encoder.ast_factory();
        let dst_var_name = self.cfg_method.add_fresh_local_var(ast.ref_type());
        let dst_var = ast.local_var(&dst_var_name, ast.ref_type());
        let mut stmts: Vec<Stmt> = vec![];
        stmts.extend(
            self.encode_allocation(dst_var, ty, true)
        );

        match aggregate {
            &mir::AggregateKind::Tuple => {
                for (field_num, operand) in operands.iter().enumerate() {
                    let field_name = format!("tuple_{}", field_num);
                    let encoded_field = self.encoder.encode_ref_field(&field_name);
                    let (_, encoded_operand, before_stmts, after_stmts) = self.encode_operand(operand);
                    stmts.extend(before_stmts);
                    stmts.push(
                        ast.field_assign(
                            ast.field_access(dst_var, encoded_field),
                            encoded_operand
                        )
                    );
                    stmts.extend(after_stmts);
                }
                (dst_var, stmts)
            },

            &mir::AggregateKind::Adt(adt_def, variant_index, _, _) => {
                let num_variants = adt_def.variants.len();
                if num_variants > 1 {
                    let discr_field = self.encoder.encode_discriminant_field().1;
                    stmts.push(
                        ast.field_assign(
                            ast.field_access(dst_var, discr_field),
                            ast.int_lit(variant_index as i32)
                        )
                    );
                };
                let variant_def = &adt_def.variants[variant_index];
                for (field_index, field) in variant_def.fields.iter().enumerate() {
                    let operand = &operands[field_index];
                    let field_name = if num_variants == 1 {
                        format!("struct_{}", field.name)
                    } else {
                        format!("enum_{}_{}", variant_index, field.name)
                    };
                    let encoded_field = self.encoder.encode_ref_field(&field_name);
                    let (_, encoded_operand, before_stmts, after_stmts) = self.encode_operand(operand);
                    stmts.extend(before_stmts);
                    stmts.push(
                        ast.field_assign(
                            ast.field_access(dst_var, encoded_field),
                            encoded_operand
                        )
                    );
                    stmts.extend(after_stmts);
                }
                (dst_var, stmts)
            },

            ref x => unimplemented!("{:?}", x)
        }
    }
}<|MERGE_RESOLUTION|>--- conflicted
+++ resolved
@@ -534,14 +534,11 @@
         // Encode statements
         self.procedure.walk_once_cfg(|bbi, bb_data| {
             let statements: &Vec<mir::Statement<'tcx>> = &bb_data.statements;
-<<<<<<< HEAD
-=======
 
             //TODO: Implement:
             //if self.loop_encoder.is_loop_head(bbi) {
                 //self.encode_loop_invariant_inhale(bbi);
             //}
->>>>>>> 5c798f0c
 
             // Encode statements
             for (stmt_index, stmt) in statements.iter().enumerate() {
